--- conflicted
+++ resolved
@@ -36,27 +36,20 @@
 		else if token==r"\n"{
 			token="\n"
 		}
-<<<<<<< HEAD
 
-		if token!=" " && previous_item !in [r"\n", " ", r"\t"]{
-			token=" $token"
-=======
 		else if find_token(token,function_list)==true{
 			if previous_item!="." && next_item=="("{
 				token="$module_name$token"
 			}
->>>>>>> 1c38b603
+
 		}
 		previous_item=token
 		if token!=" " && token!="\n"{
 			token="$token "
 		}
-<<<<<<< HEAD
-
+		
 		previous_item=token
-=======
 		source = '$source$token'
->>>>>>> 1c38b603
 	}
 
 	return source
