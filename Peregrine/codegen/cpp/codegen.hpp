#ifndef PEREGRINE_CODEGEN_HPP
#define PEREGRINE_CODEGEN_HPP

#include "ast/ast.hpp"
#include "ast/visitor.hpp"
#include "utils/symbolTable.hpp"

#include <fstream>
#include <memory>
#include <string>
#include <string_view>

namespace cpp {

<<<<<<< HEAD
typedef std::shared_ptr<SymbolTable<ast::AstNodePtr>> EnvPtr;

class Codegen : public ast::AstVisitor {
=======
class Codegen {
    std::ofstream m_file;
    bool is_func_def;
    std::string matchArg(std::vector<ast::AstNodePtr> matchItem,std::vector<ast::AstNodePtr> caseItem);
>>>>>>> 58b7981b
  public:
    Codegen(std::string outputFilename, ast::AstNodePtr ast);

    EnvPtr createEnv(EnvPtr parent = nullptr);

  private:
    std::ofstream m_file;

    void write(std::string_view code);
    std::string mangleName(ast::AstNodePtr astNode);

    std::string searchDefaultModule(std::string path, std::string moduleName);
    void codegenFuncParams(std::vector<ast::parameter> parameters);

    void matchArg(std::vector<ast::AstNodePtr> matchItem,
                  std::vector<ast::AstNodePtr> caseItem);

    bool visit(const ast::Program& node);
    bool visit(const ast::BlockStatement& node);
    bool visit(const ast::ImportStatement& node);
    bool visit(const ast::FunctionDefinition& node);
    bool visit(const ast::VariableStatement& node);
    bool visit(const ast::ConstDeclaration& node);
    bool visit(const ast::TypeDefinition& node);
    bool visit(const ast::PassStatement& node);
    bool visit(const ast::IfStatement& node);
    bool visit(const ast::WhileStatement& node);
    bool visit(const ast::ForStatement& node);
    bool visit(const ast::MatchStatement& node);
    bool visit(const ast::ScopeStatement& node);
    bool visit(const ast::CppStatement& node);
    bool visit(const ast::ReturnStatement& node);
    bool visit(const ast::ContinueStatement& node);
    bool visit(const ast::BreakStatement& node);
    bool visit(const ast::ListLiteral& node);
    bool visit(const ast::DictLiteral& node);
    bool visit(const ast::ListOrDictAccess& node);
    bool visit(const ast::BinaryOperation& node);
    bool visit(const ast::PrefixExpression& node);
    bool visit(const ast::FunctionCall& node);
    bool visit(const ast::DotExpression& node);
    bool visit(const ast::IdentifierExpression& node);
    bool visit(const ast::TypeExpression& node);
    bool visit(const ast::ListTypeExpr& node);
    bool visit(const ast::DictTypeExpr& node);
    bool visit(const ast::FunctionTypeExpr& node);
    bool visit(const ast::NoLiteral& node);
    bool visit(const ast::IntegerLiteral& node);
    bool visit(const ast::DecimalLiteral& node);
    bool visit(const ast::StringLiteral& node);
    bool visit(const ast::BoolLiteral& node);
    bool visit(const ast::NoneLiteral& node);

    EnvPtr m_env;
};

} // namespace cpp

#endif<|MERGE_RESOLUTION|>--- conflicted
+++ resolved
@@ -1,83 +1,77 @@
-#ifndef PEREGRINE_CODEGEN_HPP
-#define PEREGRINE_CODEGEN_HPP
-
-#include "ast/ast.hpp"
-#include "ast/visitor.hpp"
-#include "utils/symbolTable.hpp"
-
-#include <fstream>
-#include <memory>
-#include <string>
-#include <string_view>
-
-namespace cpp {
-
-<<<<<<< HEAD
-typedef std::shared_ptr<SymbolTable<ast::AstNodePtr>> EnvPtr;
-
-class Codegen : public ast::AstVisitor {
-=======
-class Codegen {
-    std::ofstream m_file;
-    bool is_func_def;
-    std::string matchArg(std::vector<ast::AstNodePtr> matchItem,std::vector<ast::AstNodePtr> caseItem);
->>>>>>> 58b7981b
-  public:
-    Codegen(std::string outputFilename, ast::AstNodePtr ast);
-
-    EnvPtr createEnv(EnvPtr parent = nullptr);
-
-  private:
-    std::ofstream m_file;
-
-    void write(std::string_view code);
-    std::string mangleName(ast::AstNodePtr astNode);
-
-    std::string searchDefaultModule(std::string path, std::string moduleName);
-    void codegenFuncParams(std::vector<ast::parameter> parameters);
-
-    void matchArg(std::vector<ast::AstNodePtr> matchItem,
-                  std::vector<ast::AstNodePtr> caseItem);
-
-    bool visit(const ast::Program& node);
-    bool visit(const ast::BlockStatement& node);
-    bool visit(const ast::ImportStatement& node);
-    bool visit(const ast::FunctionDefinition& node);
-    bool visit(const ast::VariableStatement& node);
-    bool visit(const ast::ConstDeclaration& node);
-    bool visit(const ast::TypeDefinition& node);
-    bool visit(const ast::PassStatement& node);
-    bool visit(const ast::IfStatement& node);
-    bool visit(const ast::WhileStatement& node);
-    bool visit(const ast::ForStatement& node);
-    bool visit(const ast::MatchStatement& node);
-    bool visit(const ast::ScopeStatement& node);
-    bool visit(const ast::CppStatement& node);
-    bool visit(const ast::ReturnStatement& node);
-    bool visit(const ast::ContinueStatement& node);
-    bool visit(const ast::BreakStatement& node);
-    bool visit(const ast::ListLiteral& node);
-    bool visit(const ast::DictLiteral& node);
-    bool visit(const ast::ListOrDictAccess& node);
-    bool visit(const ast::BinaryOperation& node);
-    bool visit(const ast::PrefixExpression& node);
-    bool visit(const ast::FunctionCall& node);
-    bool visit(const ast::DotExpression& node);
-    bool visit(const ast::IdentifierExpression& node);
-    bool visit(const ast::TypeExpression& node);
-    bool visit(const ast::ListTypeExpr& node);
-    bool visit(const ast::DictTypeExpr& node);
-    bool visit(const ast::FunctionTypeExpr& node);
-    bool visit(const ast::NoLiteral& node);
-    bool visit(const ast::IntegerLiteral& node);
-    bool visit(const ast::DecimalLiteral& node);
-    bool visit(const ast::StringLiteral& node);
-    bool visit(const ast::BoolLiteral& node);
-    bool visit(const ast::NoneLiteral& node);
-
-    EnvPtr m_env;
-};
-
-} // namespace cpp
-
+#ifndef PEREGRINE_CODEGEN_HPP
+#define PEREGRINE_CODEGEN_HPP
+
+#include "ast/ast.hpp"
+#include "ast/visitor.hpp"
+#include "utils/symbolTable.hpp"
+
+#include <fstream>
+#include <memory>
+#include <string>
+#include <string_view>
+
+namespace cpp {
+
+typedef std::shared_ptr<SymbolTable<ast::AstNodePtr>> EnvPtr;
+
+class Codegen : public ast::AstVisitor {
+  public:
+    Codegen(std::string outputFilename, ast::AstNodePtr ast);
+
+    EnvPtr createEnv(EnvPtr parent = nullptr);
+
+  private:
+    std::ofstream m_file;
+
+    void write(std::string_view code);
+    std::string mangleName(ast::AstNodePtr astNode);
+
+    std::string searchDefaultModule(std::string path, std::string moduleName);
+    void codegenFuncParams(std::vector<ast::parameter> parameters);
+
+    void matchArg(std::vector<ast::AstNodePtr> matchItem,
+                  std::vector<ast::AstNodePtr> caseItem);
+
+    bool visit(const ast::Program& node);
+    bool visit(const ast::BlockStatement& node);
+    bool visit(const ast::ImportStatement& node);
+    bool visit(const ast::FunctionDefinition& node);
+    bool visit(const ast::VariableStatement& node);
+    bool visit(const ast::ConstDeclaration& node);
+    bool visit(const ast::TypeDefinition& node);
+    bool visit(const ast::PassStatement& node);
+    bool visit(const ast::IfStatement& node);
+    bool visit(const ast::WhileStatement& node);
+    bool visit(const ast::ForStatement& node);
+    bool visit(const ast::MatchStatement& node);
+    bool visit(const ast::ScopeStatement& node);
+    bool visit(const ast::CppStatement& node);
+    bool visit(const ast::ReturnStatement& node);
+    bool visit(const ast::ContinueStatement& node);
+    bool visit(const ast::BreakStatement& node);
+    bool visit(const ast::DecoratorStatement& node);
+    bool visit(const ast::ListLiteral& node);
+    bool visit(const ast::DictLiteral& node);
+    bool visit(const ast::ListOrDictAccess& node);
+    bool visit(const ast::BinaryOperation& node);
+    bool visit(const ast::PrefixExpression& node);
+    bool visit(const ast::FunctionCall& node);
+    bool visit(const ast::DotExpression& node);
+    bool visit(const ast::IdentifierExpression& node);
+    bool visit(const ast::TypeExpression& node);
+    bool visit(const ast::ListTypeExpr& node);
+    bool visit(const ast::DictTypeExpr& node);
+    bool visit(const ast::FunctionTypeExpr& node);
+    bool visit(const ast::NoLiteral& node);
+    bool visit(const ast::IntegerLiteral& node);
+    bool visit(const ast::DecimalLiteral& node);
+    bool visit(const ast::StringLiteral& node);
+    bool visit(const ast::BoolLiteral& node);
+    bool visit(const ast::NoneLiteral& node);
+
+    EnvPtr m_env;
+};
+
+} // namespace cpp
+
 #endif