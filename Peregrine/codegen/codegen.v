<<<<<<< HEAD
=======
// Original author: Saptak Bhoumik
module codegen

import parser

pub fn codegen(mut ast parser.Ast) []string {
	loop := ['if', 'while', 'elif', 'else', 'for', 'match', 'case']
	if_else_loop := ['if', 'while', 'elif', 'else', 'for']
	mut is_function_call := false
	mut is_match_case := false
	mut is_default := false
	mut last_match := []parser.Body{}
	mut match_item := []string{}
	mut sign := ''
	mut is_string_compare := false
	mut function := parser.Function{}
	mut tab_dif := 0
	mut is_case := false
	mut is_match := false
	mut is_loop := false
	mut is_return := false
	mut is_operator := false
	mut is_func_def := false
	mut keyword := ''
	mut c_function := 'string'
	mut free := []string{}
	mut first_bracket_count := 0
	mut code := []string{}
	mut previous_code_block := parser.Body{}
	mut next_item := parser.Body{}
	for index, mut item in ast.body {
		keyword = item.keyword
		if item.keyword == 'case' || item.keyword == 'default' || item.keyword == 'match' {
			is_match_case = true
		} else if item.keyword == 'else' && match_item.len >= 1 {
			is_match_case = true
		}
		if index < ast.body.len - 1 && index != 0 {
			next_item = ast.body[index + 1]
		}
		if previous_code_block.ast_type == 'function_define' && item.direction != 'right' {
			code << '){\n'
		} else if 'required' in previous_code_block.ast_type.split('_') && item.direction != 'right' {
			code << '){\n'
		}
		if is_loop == true && (item.direction == 'left' || item.keyword == 'pass') {
			if previous_code_block.keyword != 'else' {
				if is_string_compare == true {
					code << ')${sign}0'
					sign = ''
					is_string_compare = false
				}
				code << '){\n'
			} else {
				code << '{\n'
			}
			is_loop = false
			is_case = false
		} else if 'required' in previous_code_block.ast_type.split('_') && item.direction == 'right'
			&& 'required' in item.ast_type.split('_') {
			code << ','
		}

		if item.ast_type == 'formatted_string' {
			keyword = fstring(item)
			item.keyword = keyword
		} else if item.ast_type == 'raw_string' {
			if item.keyword.split('')[0] == '"' {
				keyword = item.keyword.split('"')[1]
				keyword = 'R"($keyword)"'
			} else {
				keyword = item.keyword.split("'")[1]
				keyword = 'R"($keyword)"'
			}
			item.keyword = keyword
		}
		if (previous_code_block.keyword in if_else_loop || previous_code_block.keyword == 'or'
			|| previous_code_block.keyword == 'and') && is_case == false {
			if item.ast_type == 'string' || item.ast_type == 'raw_string'
				|| item.ast_type == 'formatted_string' {
				code << ' compare('
				is_string_compare = true
			} else if item.ast_type == 'variable' && item.keyword in function.variable
				&& var_type(function.variable_type, keyword) == 'str' {
				code << ' compare('
				is_string_compare = true
			} else if item.ast_type == 'function_call'
				&& func_return_if_else(keyword, ast) == ['str'] {
				code << ' compare('
				is_string_compare = true
			}
		}
		if item.keyword == 'or' || item.keyword == 'and' {
			if is_string_compare == true {
				code << ')==0 '
				is_string_compare = false
			}
		}

		// codegen starts here
		if item.keyword == 'pass' {
			// do nothing
		} else if item.keyword == 'default' {
			is_default = true
		} else if previous_code_block.keyword == 'match' {
			match_item << item.keyword
			code << 'True'
			is_match = true
		} else if is_case == true {
			if item.keyword == 'or' {
				code << ' || '
			} else if item.keyword == 'and' {
				code << ' && '
			} else {
				if item.ast_type == 'string' || item.ast_type == 'raw_string'
					|| item.ast_type == 'formatted_string' {
					code << ' compare($match_item.last(),$item.keyword)==0 '
				} else if item.ast_type == 'variable' && item.keyword in function.variable
					&& var_type(function.variable_type, keyword) == 'str' {
					code << ' compare($match_item.last(),$item.keyword)==0'
				} else if item.ast_type == 'function_call'
					&& func_return_if_else(keyword, ast) == ['str'] {
					code << ' compare($match_item.last(),$item.keyword)==0'
				} else {
					code << ' $match_item.last()==$item.keyword'
				}
			}
		} else if (item.keyword == '==' || item.keyword == '!=') && is_string_compare == true {
			code << ','
			sign = item.keyword
		} else if item.ast_type == 'compare' {
			code << '$item.keyword'
		} else if item.keyword == 'and' {
			code << '&& '
		} else if item.keyword == 'or' {
			code << '|| '
		} else if item.keyword == 'break' || item.keyword == 'continue' {
			code << '$item.keyword ;\n'
		} else if item.keyword in loop {
			if item.keyword == 'else' {
				code << '$keyword '
			} else {
				if keyword == 'elif' {
					keyword = 'else if'
				} else if keyword == 'match' {
					keyword = 'while '
					last_match << item
				} else if item.keyword == 'case' && is_match == true {
					is_match = false
					is_case = true
					keyword = 'if '
				} else if item.keyword == 'case' && is_match == false {
					keyword = 'else if '
					is_case = true
				}
				code << '$keyword ('
			}
			is_loop = true
		} else if (item.line != next_item.line || next_item.ast_type == 'new_line')
			&& is_return == true {
			if next_item.ast_type != 'new_line' {
				code << '$keyword ;\n'
				is_return = false
			} else {
				code << '$keyword '
			}
		} else if is_return == true && item == next_item {
			code << '$keyword ;\n'
			is_return = false
		} else if is_return == true && item.ast_type == 'new_line' {
			code << ';\n'
			is_return = false
		} else if item.tab != next_item.tab && is_return == true {
			code << '$keyword ;\n'
			is_return = false
		} else if item.ast_type == 'function_define' {
			c_function, free, function = func_return(item.keyword, ast)
			code << c_function
			is_func_def = true
		} else if ((is_function_call == true && (next_item.line != item.line
			|| next_item == item || next_item.ast_type == 'new_line') && item.keyword == ')')
			|| (is_operator == true && item.ast_type == 'new_line')
			|| (is_operator == true && item == next_item)) && is_loop == false {
			if keyword == ')' {
				code << ');\n'
			} else if is_operator == true && item == next_item {
				code << '$keyword;\n'
			} else if previous_code_block.keyword == ')' && item.ast_type == 'new_line' {
				// do nothing
			} else {
				code << ';\n'
			}
			is_operator = false
		} else if item.ast_type == 'Ccode' {
			code << '$item.keyword \n'
		} else if item.keyword == 'return' {
			code << '$item.keyword '
			is_return = true
		} else if next_item.keyword == '//' {
			code << 'myFloor($item.keyword'
			is_operator == true
		} else if item.keyword == '//' {
			code << '/'
		} else if previous_code_block.keyword == '//' {
			code << '$item.keyword)'
		} else if next_item.keyword == '**' {
			code << 'mypow($item.keyword'
			is_operator == true
		} else if item.keyword == '**' {
			code << ','
		} else if previous_code_block.keyword == '**' {
			code << '$item.keyword)'
		} else if ('variable' in item.ast_type.split('_')
			|| 'constant' in item.ast_type.split('_')) && item.ast_type.split('_').len == 2 {
			code << variable(item.ast_type, keyword)
			if next_item.ast_type == 'new_line' || item.line < next_item.line {
				code << ';\n'
			} else {
				is_operator == true
			}
		} else if is_operator == true && item.ast_type != 'new_line' {
			code[code.len - 1] += keyword
		} else if (next_item.ast_type == 'binary_operator' || next_item.ast_type == 'assign')
			&& is_operator == false {
			is_operator = true
			code << keyword
		} else if (item.ast_type == 'binary_operator' || item.ast_type == 'assign')
			&& is_operator == false {
			is_operator = true
			code[code.len - 1] += keyword
		} else if 'required' in item.ast_type.split('_') {
			code << required_arg(item)
		} else if item.ast_type == 'function_call' && is_function_call == false {
			code << item.keyword
			is_function_call == true
		} else if previous_code_block.ast_type == 'function_call' && is_function_call == false {
			code[code.len - 1] += keyword
		} else if is_function_call == true {
			code[code.len - 1] += keyword
		} else if is_return == true && item.ast_type != 'new_line' {
			code[code.len - 1] += '$keyword '
		} else if is_loop == true && item.direction == 'right' {
			code << '$item.keyword '
		}
		if item.keyword == '(' && is_function_call == true {
			first_bracket_count++
		} else if item.keyword == '(' && is_function_call == false
			&& previous_code_block.ast_type == 'function_call' {
			first_bracket_count++
		} else if item.keyword == ')' && is_function_call == true {
			first_bracket_count--
		}
		if first_bracket_count == 0 {
			is_function_call = false
		} else {
			is_function_call = true
		}
		if is_func_def == true && item.tab != 0 {
			is_func_def = false
		}

		// if (next_item.ast_type=="function_define" || item==next_item) && free.len!=0{
		// 	for free_var in free{
		// 		code<<"\nfree($free_var);\n$free_var=NULL;\n"
		// 	}
		// 	free=[]string{}
		// }
		if last_match.len > 0 && is_match_case == true && is_loop == false {
			if last_match.last().tab == next_item.tab && item != next_item
				&& next_item.ast_type != 'new_line' {
				is_match_case = false
				if is_function_call == true || is_operator == true || is_return == true {
					is_operator = false
					is_function_call = false
					is_return = false
					code << ';\n'
				}
				if is_default == true {
					code << '\nbreak;\n'
					is_default = false
				} else {
					code << '\n}'
					code << '\nbreak;\n'
				}
				tab_dif = int(item.tab - next_item.tab)
				for _ in 1 .. tab_dif {
					code << '\n}\n'
				}
				last_match.pop()
			} else if item.ast_type == 'new_line' && ast.body.len > index + 2 && item != next_item
				&& last_match.last().tab == next_item.tab {
				tab_dif = int(item.tab - ast.body[index + 2].tab)
				if is_function_call == true || is_operator == true || is_return == true {
					is_operator = false
					is_function_call = false
					is_return = false
					code << ';\n'
				}
				if is_default == true {
					code << '\nbreak;\n'
					is_default = false
				} else {
					code << '\n}'
					code << '\nbreak;\n'
				}
				for _ in 1 .. tab_dif {
					code << '\n}\n'
				}
				last_match.pop()
			} else if item == next_item {
				tab_dif = int(item.tab) - 1
				for _ in last_match {
					if is_default == true {
						code << '\nbreak;\n'
						is_default = false
					} else {
						code << '\n}'
						code << '\nbreak;\n'
					}
					tab_dif--
				}
				for _ in 0 .. tab_dif {
					code << '\n}\n'
				}
				code << '\nreturn 0;\n}'
			} else if next_item.ast_type == 'new_line' && ast.body.len > index + 2
				&& item != next_item && is_loop == false {
				tab_dif = int(item.tab - ast.body[index + 2].tab)
				if is_function_call == true || is_operator == true || is_return == true {
					is_operator = false
					is_function_call = false
					is_return = false
					code << ';\n'
				}
				for _ in 0 .. tab_dif {
					code << '\n}\n'
				}
			} else if next_item.direction == 'left' && item != next_item {
				tab_dif = int(item.tab - next_item.tab)
				for _ in 0 .. tab_dif {
					code << '\n}\n'
				}
			}
		} else if next_item.tab < item.tab || item == next_item {
			if next_item == item {
				tab_dif = int(item.tab) - 1
				for _ in 0 .. tab_dif {
					code << '\n}\n'
				}
				code << '\nreturn 0;\n}'
			} else if next_item.ast_type == 'new_line' && ast.body.len > index + 2
				&& item != next_item && is_loop == false {
				tab_dif = int(item.tab - ast.body[index + 2].tab)
				if is_function_call == true || is_operator == true || is_return == true {
					is_operator = false
					is_function_call = false
					is_return = false
					code << ';\n'
				}
				for _ in 0 .. tab_dif {
					code << '\n}\n'
				}
			} else if next_item.direction == 'left' && item != next_item {
				tab_dif = int(item.tab - next_item.tab)
				for _ in 0 .. tab_dif {
					code << '\n}\n'
				}
			}
		}

		if item.ast_type != 'new_line' {
			previous_code_block = ast.body[index]
		}
	}
	return code
}
>>>>>>> c0dc809b
<|MERGE_RESOLUTION|>--- conflicted
+++ resolved
@@ -1,5 +1,3 @@
-<<<<<<< HEAD
-=======
 // Original author: Saptak Bhoumik
 module codegen
 
@@ -375,5 +373,4 @@
 		}
 	}
 	return code
-}
->>>>>>> c0dc809b
+}