--- conflicted
+++ resolved
@@ -1,633 +1,630 @@
-#include "ast.hpp"
-#include "lexer/tokens.hpp"
-
-#include <iostream>
-#include <string>
-#include <vector>
-
-Program::Program(std::vector<AstNodePtr> statements) {
-    m_statements = statements;
-}
-
-std::vector<AstNodePtr> Program::statements() { return m_statements; }
-
-AstKind Program::type() { return KAstProgram; }
-
-std::string Program::stringify() {
-    std::string res = "";
-
-    for (auto& stmt : m_statements) {
-        res += stmt->stringify();
-        res += "\n";
-    }
-
-    return res;
-}
-
-IntegerLiteral::IntegerLiteral(std::string_view value) { m_value = value; }
-
-std::string IntegerLiteral::value() { return m_value; }
-
-AstKind IntegerLiteral::type() { return KAstInteger; }
-
-std::string IntegerLiteral::stringify() { return m_value; }
-
-DecimalLiteral::DecimalLiteral(std::string_view value) { m_value = value; }
-
-std::string DecimalLiteral::value() { return m_value; }
-
-AstKind DecimalLiteral::type() { return KAstDecimal; }
-
-std::string DecimalLiteral::stringify() { return m_value; }
-
-StringLiteral::StringLiteral(std::string_view value, bool formatted, bool raw) {
-    m_value = value;
-    m_formatted = formatted;
-    m_raw = raw;
-}
-
-std::string StringLiteral::value() { return m_value; }
-
-bool StringLiteral::formatted() { return m_formatted; }
-
-bool StringLiteral::raw() { return m_raw; }
-
-AstKind StringLiteral::type() { return KAstString; }
-
-std::string StringLiteral::stringify() { return m_value; }
-
-BoolLiteral::BoolLiteral(std::string_view value) { m_value = value; }
-
-std::string BoolLiteral::value() { return m_value; }
-
-AstKind BoolLiteral::type() { return KAstBool; }
-
-std::string BoolLiteral::stringify() { return m_value; }
-
-NoneLiteral::NoneLiteral() {}
-
-AstKind NoneLiteral::type() { return KAstNone; }
-
-std::string NoneLiteral::stringify() { return "None"; }
-
-NoLiteral::NoLiteral() {}
-
-AstKind NoLiteral::type() { return KAstNoLiteral; }
-
-std::string NoLiteral::stringify() { return "None"; }
-
-IdentifierExpression::IdentifierExpression(std::string_view value) {
-    m_value = value;
-}
-
-std::string IdentifierExpression::value() { return m_value; }
-
-AstKind IdentifierExpression::type() { return KAstIdentifier; }
-
-std::string IdentifierExpression::stringify() { return m_value; }
-
-TypeExpression::TypeExpression(std::string_view value) { m_value = value; }
-
-std::string TypeExpression::value() { return m_value; }
-
-AstKind TypeExpression::type() { return KAstTypeExpr; }
-
-std::string TypeExpression::stringify() { return m_value; }
-
-ListLiteral::ListLiteral(AstNodePtr type, std::vector<AstNodePtr> elements) {
-    m_type = type;
-    m_elements = elements;
-}
-
-AstNodePtr ListLiteral::listType() { return m_type; }
-
-std::vector<AstNodePtr> ListLiteral::elements() { return m_elements; }
-
-AstKind ListLiteral::type() { return KAstList; }
-
-std::string ListLiteral::stringify() {
-    std::string res = "[";
-
-    for (size_t i = 0; i < m_elements.size(); i++) {
-        if (i)
-            res += ", ";
-
-        res += m_elements[i]->stringify();
-    }
-
-    res += "]";
-
-    return res;
-}
-
-DictLiteral::DictLiteral(
-    std::vector<std::pair<AstNodePtr, AstNodePtr>> elements) {
-    m_elements = elements;
-}
-
-std::vector<std::pair<AstNodePtr, AstNodePtr>> DictLiteral::elements() {
-    return m_elements;
-}
-
-AstKind DictLiteral::type() { return KAstDict; }
-
-std::string DictLiteral::stringify() {
-    std::string res = "{";
-
-    for (size_t i = 0; i < m_elements.size(); i++) {
-        if (i)
-            res += ", ";
-
-        res += m_elements[i].first->stringify();
-        res += " : ";
-        res += m_elements[i].second->stringify();
-    }
-
-    res += "}";
-    return res;
-}
-
-BinaryOperation::BinaryOperation(AstNodePtr left, Token op, AstNodePtr right) {
-    m_left = left;
-    m_operator = op;
-    m_right = right;
-}
-
-AstNodePtr BinaryOperation::left() { return m_left; }
-
-Token BinaryOperation::op() { return m_operator; }
-
-AstNodePtr BinaryOperation::right() { return m_right; }
-
-AstKind BinaryOperation::type() { return KAstBinaryOp; }
-
-// TODO: this can surely be better
-std::string BinaryOperation::stringify() {
-    std::string res = "(";
-
-    res += m_left->stringify();
-    res += " ";
-    res += m_operator.keyword;
-    res += " ";
-    res += m_right->stringify();
-    res += ")";
-
-    return res;
-}
-
-PrefixExpression::PrefixExpression(Token prefix, AstNodePtr right) {
-    m_prefix = prefix;
-    m_right = right;
-}
-
-Token PrefixExpression::prefix() { return m_prefix; }
-
-AstNodePtr PrefixExpression::right() { return m_right; }
-
-AstKind PrefixExpression::type() { return KAstPrefixExpr; }
-
-std::string PrefixExpression::stringify() {
-    std::string res = "(" + m_prefix.keyword;
-
-    res += m_right->stringify();
-
-    res += ")";
-
-    return res;
-}
-
-ImportStatement::ImportStatement(
-        std::pair<AstNodePtr, AstNodePtr> moduleName,
-        std::vector<std::pair<AstNodePtr, AstNodePtr>> importedSymbols) {
-            m_moduleName = moduleName;
-            m_importedSymbols = importedSymbols;
-        }
-
-std::pair<AstNodePtr, AstNodePtr> ImportStatement::moduleName() {
-    return m_moduleName;
-}
-
-std::vector<std::pair<AstNodePtr, AstNodePtr>> ImportStatement::importedSymbols() {
-    return m_importedSymbols;
-}
-
-AstKind ImportStatement::type() {
-    return KAstImportStmt;
-}
-
-std::string ImportStatement::stringify() {
-    std::string res = "";
-
-    res += (!m_importedSymbols.size()) ? "import " : "from ";
-
-    res += m_moduleName.first->stringify();
-    //hmm
-    if (m_moduleName.second) {
-        res += " as " + m_moduleName.second->stringify();
-    }
-
-    if (!m_importedSymbols.size())
-        return res;
-
-    res += " import ";
-
-    for (size_t i = 0; i < m_importedSymbols.size(); i++) {
-        if (i)
-            res += ", ";
-
-        res += m_importedSymbols[i].first->stringify();
-
-        if (m_importedSymbols[i].second) {
-            res += " as " + m_importedSymbols[i].second->stringify();
-        }
-    }
-
-    return res;
-}
-
-VariableStatement::VariableStatement(AstNodePtr type, AstNodePtr name,
-                                     AstNodePtr value) {
-    m_type = type;
-    m_name = name;
-    m_value = value;
-}
-
-AstNodePtr VariableStatement::varType() { return m_type; }
-
-AstNodePtr VariableStatement::name() { return m_name; }
-
-AstNodePtr VariableStatement::value() { return m_value; }
-
-AstKind VariableStatement::type() { return KAstVariableStmt; }
-
-std::string VariableStatement::stringify() {
-    std::string res = "";
-
-    if (m_type->type() != KAstNoLiteral) {
-        res += m_type->stringify();
-        res += " ";
-    }
-
-    res += m_name->stringify();
-
-    if (m_value->type() != KAstNoLiteral) {
-        res += " = ";
-        res += m_value->stringify();
-    }
-
-    return res;
-}
-
-ConstDeclaration::ConstDeclaration(AstNodePtr type, AstNodePtr name,
-                                   AstNodePtr value) {
-    m_type = type;
-    m_name = name;
-    m_value = value;
-}
-
-AstNodePtr ConstDeclaration::constType() { return m_type; }
-
-AstNodePtr ConstDeclaration::name() { return m_name; }
-
-AstNodePtr ConstDeclaration::value() { return m_value; }
-
-AstKind ConstDeclaration::type() { return KAstConstDecl; }
-
-std::string ConstDeclaration::stringify() {
-    std::string res = "const ";
-
-    if (m_type->type() != KAstNoLiteral) {
-        res += m_type->stringify();
-        res += " ";
-    }
-
-    res += m_name->stringify();
-
-    res += " = ";
-    res += m_value->stringify();
-
-    return res;
-}
-
-BlockStatement::BlockStatement(std::vector<AstNodePtr> statements) {
-    m_statements = statements;
-}
-
-std::vector<AstNodePtr> BlockStatement::statements() { return m_statements; }
-
-AstKind BlockStatement::type() { return KAstBlockStmt; }
-
-std::string BlockStatement::stringify() {
-    std::string res = "";
-
-    for (auto& stmt : m_statements) {
-        res += stmt->stringify();
-        res += "\n";
-    }
-
-    return res;
-}
-
-FunctionDefinition::FunctionDefinition(AstNodePtr returnType, AstNodePtr name,
-                                       std::vector<parameter> parameters,
-                                       AstNodePtr body) {
-    m_returnType = returnType;
-    m_name = name;
-    m_parameters = parameters;
-    m_body = body;
-}
-
-AstNodePtr FunctionDefinition::returnType() { return m_returnType; }
-
-AstNodePtr FunctionDefinition::name() { return m_name; }
-
-std::vector<parameter> FunctionDefinition::parameters() { return m_parameters; }
-
-AstNodePtr FunctionDefinition::body() { return m_body; }
-
-AstKind FunctionDefinition::type() { return KAstFunctionDef; }
-
-std::string FunctionDefinition::stringify() {
-    std::string res = "def ";
-
-    res += m_name->stringify();
-    res += "(";
-
-    if (!m_parameters.empty()) {
-        for (size_t i = 0; i < m_parameters.size(); i++) {
-            parameter param = m_parameters[i];
-
-            if (i) {
-                res += ", ";
-            }
-
-            res += param.p_type->stringify();
-            res += " ";
-            res += param.p_name->stringify();
-        }
-    }
-
-    res += ") -> ";
-    res += m_returnType->stringify();
-    res += ":\n";
-
-    res += m_body->stringify();
-
-    return res;
-}
-
-ReturnStatement::ReturnStatement(AstNodePtr returnValue) {
-    m_returnValue = returnValue;
-}
-
-AstNodePtr ReturnStatement::returnValue() { return m_returnValue; }
-
-AstKind ReturnStatement::type() { return KAstReturnStatement; }
-
-std::string ReturnStatement::stringify() {
-    std::string res = "return";
-
-    if (m_returnValue->type() != KAstNoLiteral) {
-        res += " " + m_returnValue->stringify();
-    }
-
-    return res;
-}
-
-FunctionCall::FunctionCall(AstNodePtr name, std::vector<AstNodePtr> arguments) {
-    m_name = name;
-    m_arguments = arguments;
-}
-
-AstNodePtr FunctionCall::name() { return m_name; }
-
-std::vector<AstNodePtr> FunctionCall::arguments() { return m_arguments; }
-
-AstKind FunctionCall::type() { return KAstFunctionCall; }
-
-std::string FunctionCall::stringify() {
-    std::string res = "";
-
-    res += m_name->stringify();
-    res += "(";
-
-    for (size_t i = 0; i < m_arguments.size(); i++) {
-        if (i)
-            res += ", ";
-
-        res += m_arguments[i]->stringify();
-    }
-
-    res += ")";
-
-    return res;
-}
-
-IfStatement::IfStatement(AstNodePtr condition, AstNodePtr ifBody,
-                         AstNodePtr elseBody,
-                         std::vector<std::pair<AstNodePtr, AstNodePtr>> elifs) {
-    m_condition = condition;
-    m_ifBody = ifBody;
-    m_elseBody = elseBody;
-    m_elifs = elifs;
-}
-
-AstNodePtr IfStatement::condition() { return m_condition; }
-
-AstNodePtr IfStatement::ifBody() { return m_ifBody; }
-
-std::vector<std::pair<AstNodePtr, AstNodePtr>> IfStatement::elifs() {
-    return m_elifs;
-}
-
-AstNodePtr IfStatement::elseBody() { return m_elseBody; }
-
-AstKind IfStatement::type() { return KAstIfStmt; }
-
-std::string IfStatement::stringify() {
-    std::string res = "if ";
-
-    res += m_condition->stringify();
-    res += ":\n";
-
-    res += m_ifBody->stringify();
-    res += "\n";
-
-    for (auto& elif : m_elifs) {
-        res += "elif ";
-        res += elif.first->stringify();
-        res += ":\n";
-
-        res += elif.second->stringify();
-        res += "\n";
-    }
-
-    if (m_elseBody->type() != KAstNoLiteral) {
-        res += "else:\n";
-        res += m_elseBody->stringify();
-        res += "\n";
-    }
-
-    return res;
-}
-
-WhileStatement::WhileStatement(AstNodePtr condition, AstNodePtr body) {
-    m_condition = condition;
-    m_body = body;
-}
-
-AstNodePtr WhileStatement::condition() { return m_condition; }
-
-AstNodePtr WhileStatement::body() { return m_body; }
-
-AstKind WhileStatement::type() { return KAstWhileStmt; }
-
-std::string WhileStatement::stringify() {
-    std::string res = "while ";
-
-    res += m_condition->stringify();
-    res += ":\n";
-
-    res += m_body->stringify();
-    res += "\n";
-
-    return res;
-}
-
-ForStatement::ForStatement(AstNodePtr variable, AstNodePtr sequence,
-                           AstNodePtr body) {
-    m_variable = variable;
-    m_sequence = sequence;
-    m_body = body;
-}
-
-AstNodePtr ForStatement::variable() { return m_variable; }
-
-AstNodePtr ForStatement::sequence() { return m_sequence; }
-
-AstNodePtr ForStatement::body() { return m_body; }
-
-AstKind ForStatement::type() { return KAstForStatement; }
-
-std::string ForStatement::stringify() {
-    std::string res = "for ";
-
-    res += m_variable->stringify();
-    res += " in ";
-    res += m_sequence->stringify();
-    res += ":\n";
-
-    res += m_body->stringify();
-    res += "\n";
-
-    return res;
-}
-
-AstKind BreakStatement::type() { return KAstBreakStatement; }
-
-std::string BreakStatement::stringify() { return "break"; }
-
-AstKind PassStatement::type() { return KAstPassStatement; }
-
-std::string PassStatement::stringify() { return "pass"; }
-
-AstKind ContinueStatement::type() { return KAstContinueStatement; }
-
-std::string ContinueStatement::stringify() { return "continue"; }
-
-CppStatement::CppStatement(std::string cpp_code) { m_cppCode = cpp_code; }
-
-std::string CppStatement::value() { return m_cppCode; }
-
-AstKind CppStatement::type() { return KAstCpp; }
-
-std::string CppStatement::stringify() {
-    std::string res = "Cppcode";
-
-    res += "(" + m_cppCode + ")";
-
-    return res;
-}
-
-ScopeStatement::ScopeStatement(AstNodePtr body) { m_scopeBody = body; }
-
-AstNodePtr ScopeStatement::body() { return m_scopeBody; }
-
-AstKind ScopeStatement::type() { return KAstScopeStmt; }
-
-std::string ScopeStatement::stringify() {
-    std::string res = "scope:\n ";
-    res += m_scopeBody->stringify();
-    res += "\n";
-    return res;
-}
-
-<<<<<<< HEAD
-TypeDefinition::TypeDefinition(AstNodePtr name, AstNodePtr type) {
-    m_name = name;
-    m_type = type;
-}
-
-AstNodePtr TypeDefinition::name() { return m_name; }
-
-AstNodePtr TypeDefinition::baseType() { return m_type; }
-
-AstKind TypeDefinition::type() { return KAstTypeDefinition; }
-
-std::string TypeDefinition::stringify() {
-    std::string res = "type " + m_name->stringify();
-
-    res += " = ";
-
-    res += m_type->stringify();
-
-    return res;
-}
-
-=======
-
-std::vector<AstNodePtr> MatchStatement::matchItem() { return m_to_match; }
-
-std::vector<std::pair<std::vector<AstNodePtr>, AstNodePtr>> MatchStatement::caseBody() { return m_cases; }
-
-AstNodePtr MatchStatement::defaultBody() {
-    return m_default;
-}
-
-
-AstKind MatchStatement::type() { return KAstMatchStmt; }
-
-std::string MatchStatement::stringify() {
-    std::string res = "match ";
-    for(auto& temp:m_to_match){
-        res+=temp->stringify()+",";
-    }
-    res += ":\n";
-    for (auto& elif : m_cases) {
-        res += "case ";
-        auto temp= elif.first;
-        for (auto& x : temp){
-            res+=x->stringify()+",";
-        }
-        res += ":\n";
-
-        res += elif.second->stringify();
-        res += "\n";
-    }
-
-    if (m_default->type() != KAstNoLiteral) {
-        res += "default:\n";
-        res += m_default->stringify();
-        res += "\n";
-    }
-
-    return res;
-}
-MatchStatement::MatchStatement(std::vector<AstNodePtr> to_match,
-                std::vector<std::pair<std::vector<AstNodePtr>, AstNodePtr>> cases,
-                AstNodePtr defaultbody) {
-    m_to_match=to_match;
-    m_cases=cases;
-    m_default=defaultbody;
-}
->>>>>>> 6219c80a
+#include "ast.hpp"
+#include "lexer/tokens.hpp"
+
+#include <iostream>
+#include <string>
+#include <vector>
+
+Program::Program(std::vector<AstNodePtr> statements) {
+    m_statements = statements;
+}
+
+std::vector<AstNodePtr> Program::statements() { return m_statements; }
+
+AstKind Program::type() { return KAstProgram; }
+
+std::string Program::stringify() {
+    std::string res = "";
+
+    for (auto& stmt : m_statements) {
+        res += stmt->stringify();
+        res += "\n";
+    }
+
+    return res;
+}
+
+IntegerLiteral::IntegerLiteral(std::string_view value) { m_value = value; }
+
+std::string IntegerLiteral::value() { return m_value; }
+
+AstKind IntegerLiteral::type() { return KAstInteger; }
+
+std::string IntegerLiteral::stringify() { return m_value; }
+
+DecimalLiteral::DecimalLiteral(std::string_view value) { m_value = value; }
+
+std::string DecimalLiteral::value() { return m_value; }
+
+AstKind DecimalLiteral::type() { return KAstDecimal; }
+
+std::string DecimalLiteral::stringify() { return m_value; }
+
+StringLiteral::StringLiteral(std::string_view value, bool formatted, bool raw) {
+    m_value = value;
+    m_formatted = formatted;
+    m_raw = raw;
+}
+
+std::string StringLiteral::value() { return m_value; }
+
+bool StringLiteral::formatted() { return m_formatted; }
+
+bool StringLiteral::raw() { return m_raw; }
+
+AstKind StringLiteral::type() { return KAstString; }
+
+std::string StringLiteral::stringify() { return m_value; }
+
+BoolLiteral::BoolLiteral(std::string_view value) { m_value = value; }
+
+std::string BoolLiteral::value() { return m_value; }
+
+AstKind BoolLiteral::type() { return KAstBool; }
+
+std::string BoolLiteral::stringify() { return m_value; }
+
+NoneLiteral::NoneLiteral() {}
+
+AstKind NoneLiteral::type() { return KAstNone; }
+
+std::string NoneLiteral::stringify() { return "None"; }
+
+NoLiteral::NoLiteral() {}
+
+AstKind NoLiteral::type() { return KAstNoLiteral; }
+
+std::string NoLiteral::stringify() { return "None"; }
+
+IdentifierExpression::IdentifierExpression(std::string_view value) {
+    m_value = value;
+}
+
+std::string IdentifierExpression::value() { return m_value; }
+
+AstKind IdentifierExpression::type() { return KAstIdentifier; }
+
+std::string IdentifierExpression::stringify() { return m_value; }
+
+TypeExpression::TypeExpression(std::string_view value) { m_value = value; }
+
+std::string TypeExpression::value() { return m_value; }
+
+AstKind TypeExpression::type() { return KAstTypeExpr; }
+
+std::string TypeExpression::stringify() { return m_value; }
+
+ListLiteral::ListLiteral(AstNodePtr type, std::vector<AstNodePtr> elements) {
+    m_type = type;
+    m_elements = elements;
+}
+
+AstNodePtr ListLiteral::listType() { return m_type; }
+
+std::vector<AstNodePtr> ListLiteral::elements() { return m_elements; }
+
+AstKind ListLiteral::type() { return KAstList; }
+
+std::string ListLiteral::stringify() {
+    std::string res = "[";
+
+    for (size_t i = 0; i < m_elements.size(); i++) {
+        if (i)
+            res += ", ";
+
+        res += m_elements[i]->stringify();
+    }
+
+    res += "]";
+
+    return res;
+}
+
+DictLiteral::DictLiteral(
+    std::vector<std::pair<AstNodePtr, AstNodePtr>> elements) {
+    m_elements = elements;
+}
+
+std::vector<std::pair<AstNodePtr, AstNodePtr>> DictLiteral::elements() {
+    return m_elements;
+}
+
+AstKind DictLiteral::type() { return KAstDict; }
+
+std::string DictLiteral::stringify() {
+    std::string res = "{";
+
+    for (size_t i = 0; i < m_elements.size(); i++) {
+        if (i)
+            res += ", ";
+
+        res += m_elements[i].first->stringify();
+        res += " : ";
+        res += m_elements[i].second->stringify();
+    }
+
+    res += "}";
+    return res;
+}
+
+BinaryOperation::BinaryOperation(AstNodePtr left, Token op, AstNodePtr right) {
+    m_left = left;
+    m_operator = op;
+    m_right = right;
+}
+
+AstNodePtr BinaryOperation::left() { return m_left; }
+
+Token BinaryOperation::op() { return m_operator; }
+
+AstNodePtr BinaryOperation::right() { return m_right; }
+
+AstKind BinaryOperation::type() { return KAstBinaryOp; }
+
+// TODO: this can surely be better
+std::string BinaryOperation::stringify() {
+    std::string res = "(";
+
+    res += m_left->stringify();
+    res += " ";
+    res += m_operator.keyword;
+    res += " ";
+    res += m_right->stringify();
+    res += ")";
+
+    return res;
+}
+
+PrefixExpression::PrefixExpression(Token prefix, AstNodePtr right) {
+    m_prefix = prefix;
+    m_right = right;
+}
+
+Token PrefixExpression::prefix() { return m_prefix; }
+
+AstNodePtr PrefixExpression::right() { return m_right; }
+
+AstKind PrefixExpression::type() { return KAstPrefixExpr; }
+
+std::string PrefixExpression::stringify() {
+    std::string res = "(" + m_prefix.keyword;
+
+    res += m_right->stringify();
+
+    res += ")";
+
+    return res;
+}
+
+ImportStatement::ImportStatement(
+        std::pair<AstNodePtr, AstNodePtr> moduleName,
+        std::vector<std::pair<AstNodePtr, AstNodePtr>> importedSymbols) {
+            m_moduleName = moduleName;
+            m_importedSymbols = importedSymbols;
+        }
+
+std::pair<AstNodePtr, AstNodePtr> ImportStatement::moduleName() {
+    return m_moduleName;
+}
+
+std::vector<std::pair<AstNodePtr, AstNodePtr>> ImportStatement::importedSymbols() {
+    return m_importedSymbols;
+}
+
+AstKind ImportStatement::type() {
+    return KAstImportStmt;
+}
+
+std::string ImportStatement::stringify() {
+    std::string res = "";
+
+    res += (!m_importedSymbols.size()) ? "import " : "from ";
+
+    res += m_moduleName.first->stringify();
+    //hmm
+    if (m_moduleName.second) {
+        res += " as " + m_moduleName.second->stringify();
+    }
+
+    if (!m_importedSymbols.size())
+        return res;
+
+    res += " import ";
+
+    for (size_t i = 0; i < m_importedSymbols.size(); i++) {
+        if (i)
+            res += ", ";
+
+        res += m_importedSymbols[i].first->stringify();
+
+        if (m_importedSymbols[i].second) {
+            res += " as " + m_importedSymbols[i].second->stringify();
+        }
+    }
+
+    return res;
+}
+
+VariableStatement::VariableStatement(AstNodePtr type, AstNodePtr name,
+                                     AstNodePtr value) {
+    m_type = type;
+    m_name = name;
+    m_value = value;
+}
+
+AstNodePtr VariableStatement::varType() { return m_type; }
+
+AstNodePtr VariableStatement::name() { return m_name; }
+
+AstNodePtr VariableStatement::value() { return m_value; }
+
+AstKind VariableStatement::type() { return KAstVariableStmt; }
+
+std::string VariableStatement::stringify() {
+    std::string res = "";
+
+    if (m_type->type() != KAstNoLiteral) {
+        res += m_type->stringify();
+        res += " ";
+    }
+
+    res += m_name->stringify();
+
+    if (m_value->type() != KAstNoLiteral) {
+        res += " = ";
+        res += m_value->stringify();
+    }
+
+    return res;
+}
+
+ConstDeclaration::ConstDeclaration(AstNodePtr type, AstNodePtr name,
+                                   AstNodePtr value) {
+    m_type = type;
+    m_name = name;
+    m_value = value;
+}
+
+AstNodePtr ConstDeclaration::constType() { return m_type; }
+
+AstNodePtr ConstDeclaration::name() { return m_name; }
+
+AstNodePtr ConstDeclaration::value() { return m_value; }
+
+AstKind ConstDeclaration::type() { return KAstConstDecl; }
+
+std::string ConstDeclaration::stringify() {
+    std::string res = "const ";
+
+    if (m_type->type() != KAstNoLiteral) {
+        res += m_type->stringify();
+        res += " ";
+    }
+
+    res += m_name->stringify();
+
+    res += " = ";
+    res += m_value->stringify();
+
+    return res;
+}
+
+BlockStatement::BlockStatement(std::vector<AstNodePtr> statements) {
+    m_statements = statements;
+}
+
+std::vector<AstNodePtr> BlockStatement::statements() { return m_statements; }
+
+AstKind BlockStatement::type() { return KAstBlockStmt; }
+
+std::string BlockStatement::stringify() {
+    std::string res = "";
+
+    for (auto& stmt : m_statements) {
+        res += stmt->stringify();
+        res += "\n";
+    }
+
+    return res;
+}
+
+FunctionDefinition::FunctionDefinition(AstNodePtr returnType, AstNodePtr name,
+                                       std::vector<parameter> parameters,
+                                       AstNodePtr body) {
+    m_returnType = returnType;
+    m_name = name;
+    m_parameters = parameters;
+    m_body = body;
+}
+
+AstNodePtr FunctionDefinition::returnType() { return m_returnType; }
+
+AstNodePtr FunctionDefinition::name() { return m_name; }
+
+std::vector<parameter> FunctionDefinition::parameters() { return m_parameters; }
+
+AstNodePtr FunctionDefinition::body() { return m_body; }
+
+AstKind FunctionDefinition::type() { return KAstFunctionDef; }
+
+std::string FunctionDefinition::stringify() {
+    std::string res = "def ";
+
+    res += m_name->stringify();
+    res += "(";
+
+    if (!m_parameters.empty()) {
+        for (size_t i = 0; i < m_parameters.size(); i++) {
+            parameter param = m_parameters[i];
+
+            if (i) {
+                res += ", ";
+            }
+
+            res += param.p_type->stringify();
+            res += " ";
+            res += param.p_name->stringify();
+        }
+    }
+
+    res += ") -> ";
+    res += m_returnType->stringify();
+    res += ":\n";
+
+    res += m_body->stringify();
+
+    return res;
+}
+
+ReturnStatement::ReturnStatement(AstNodePtr returnValue) {
+    m_returnValue = returnValue;
+}
+
+AstNodePtr ReturnStatement::returnValue() { return m_returnValue; }
+
+AstKind ReturnStatement::type() { return KAstReturnStatement; }
+
+std::string ReturnStatement::stringify() {
+    std::string res = "return";
+
+    if (m_returnValue->type() != KAstNoLiteral) {
+        res += " " + m_returnValue->stringify();
+    }
+
+    return res;
+}
+
+FunctionCall::FunctionCall(AstNodePtr name, std::vector<AstNodePtr> arguments) {
+    m_name = name;
+    m_arguments = arguments;
+}
+
+AstNodePtr FunctionCall::name() { return m_name; }
+
+std::vector<AstNodePtr> FunctionCall::arguments() { return m_arguments; }
+
+AstKind FunctionCall::type() { return KAstFunctionCall; }
+
+std::string FunctionCall::stringify() {
+    std::string res = "";
+
+    res += m_name->stringify();
+    res += "(";
+
+    for (size_t i = 0; i < m_arguments.size(); i++) {
+        if (i)
+            res += ", ";
+
+        res += m_arguments[i]->stringify();
+    }
+
+    res += ")";
+
+    return res;
+}
+
+IfStatement::IfStatement(AstNodePtr condition, AstNodePtr ifBody,
+                         AstNodePtr elseBody,
+                         std::vector<std::pair<AstNodePtr, AstNodePtr>> elifs) {
+    m_condition = condition;
+    m_ifBody = ifBody;
+    m_elseBody = elseBody;
+    m_elifs = elifs;
+}
+
+AstNodePtr IfStatement::condition() { return m_condition; }
+
+AstNodePtr IfStatement::ifBody() { return m_ifBody; }
+
+std::vector<std::pair<AstNodePtr, AstNodePtr>> IfStatement::elifs() {
+    return m_elifs;
+}
+
+AstNodePtr IfStatement::elseBody() { return m_elseBody; }
+
+AstKind IfStatement::type() { return KAstIfStmt; }
+
+std::string IfStatement::stringify() {
+    std::string res = "if ";
+
+    res += m_condition->stringify();
+    res += ":\n";
+
+    res += m_ifBody->stringify();
+    res += "\n";
+
+    for (auto& elif : m_elifs) {
+        res += "elif ";
+        res += elif.first->stringify();
+        res += ":\n";
+
+        res += elif.second->stringify();
+        res += "\n";
+    }
+
+    if (m_elseBody->type() != KAstNoLiteral) {
+        res += "else:\n";
+        res += m_elseBody->stringify();
+        res += "\n";
+    }
+
+    return res;
+}
+
+WhileStatement::WhileStatement(AstNodePtr condition, AstNodePtr body) {
+    m_condition = condition;
+    m_body = body;
+}
+
+AstNodePtr WhileStatement::condition() { return m_condition; }
+
+AstNodePtr WhileStatement::body() { return m_body; }
+
+AstKind WhileStatement::type() { return KAstWhileStmt; }
+
+std::string WhileStatement::stringify() {
+    std::string res = "while ";
+
+    res += m_condition->stringify();
+    res += ":\n";
+
+    res += m_body->stringify();
+    res += "\n";
+
+    return res;
+}
+
+ForStatement::ForStatement(AstNodePtr variable, AstNodePtr sequence,
+                           AstNodePtr body) {
+    m_variable = variable;
+    m_sequence = sequence;
+    m_body = body;
+}
+
+AstNodePtr ForStatement::variable() { return m_variable; }
+
+AstNodePtr ForStatement::sequence() { return m_sequence; }
+
+AstNodePtr ForStatement::body() { return m_body; }
+
+AstKind ForStatement::type() { return KAstForStatement; }
+
+std::string ForStatement::stringify() {
+    std::string res = "for ";
+
+    res += m_variable->stringify();
+    res += " in ";
+    res += m_sequence->stringify();
+    res += ":\n";
+
+    res += m_body->stringify();
+    res += "\n";
+
+    return res;
+}
+
+AstKind BreakStatement::type() { return KAstBreakStatement; }
+
+std::string BreakStatement::stringify() { return "break"; }
+
+AstKind PassStatement::type() { return KAstPassStatement; }
+
+std::string PassStatement::stringify() { return "pass"; }
+
+AstKind ContinueStatement::type() { return KAstContinueStatement; }
+
+std::string ContinueStatement::stringify() { return "continue"; }
+
+CppStatement::CppStatement(std::string cpp_code) { m_cppCode = cpp_code; }
+
+std::string CppStatement::value() { return m_cppCode; }
+
+AstKind CppStatement::type() { return KAstCpp; }
+
+std::string CppStatement::stringify() {
+    std::string res = "Cppcode";
+
+    res += "(" + m_cppCode + ")";
+
+    return res;
+}
+
+ScopeStatement::ScopeStatement(AstNodePtr body) { m_scopeBody = body; }
+
+AstNodePtr ScopeStatement::body() { return m_scopeBody; }
+
+AstKind ScopeStatement::type() { return KAstScopeStmt; }
+
+std::string ScopeStatement::stringify() {
+    std::string res = "scope:\n ";
+    res += m_scopeBody->stringify();
+    res += "\n";
+    return res;
+}
+
+TypeDefinition::TypeDefinition(AstNodePtr name, AstNodePtr type) {
+    m_name = name;
+    m_type = type;
+}
+
+AstNodePtr TypeDefinition::name() { return m_name; }
+
+AstNodePtr TypeDefinition::baseType() { return m_type; }
+
+AstKind TypeDefinition::type() { return KAstTypeDefinition; }
+
+std::string TypeDefinition::stringify() {
+    std::string res = "type " + m_name->stringify();
+
+    res += " = ";
+
+    res += m_type->stringify();
+
+    return res;
+}
+
+MatchStatement::MatchStatement(std::vector<AstNodePtr> to_match,
+                std::vector<std::pair<std::vector<AstNodePtr>, AstNodePtr>> cases,
+                AstNodePtr defaultbody) {
+    m_to_match=to_match;
+    m_cases=cases;
+    m_default=defaultbody;
+}
+
+std::vector<AstNodePtr> MatchStatement::matchItem() { return m_to_match; }
+
+std::vector<std::pair<std::vector<AstNodePtr>, AstNodePtr>> MatchStatement::caseBody() { return m_cases; }
+
+AstNodePtr MatchStatement::defaultBody() {
+    return m_default;
+}
+
+AstKind MatchStatement::type() { return KAstMatchStmt; }
+
+std::string MatchStatement::stringify() {
+    std::string res = "match ";
+    for(auto& temp:m_to_match){
+        res+=temp->stringify()+",";
+    }
+    res += ":\n";
+    for (auto& elif : m_cases) {
+        res += "case ";
+        auto temp= elif.first;
+        for (auto& x : temp){
+            res+=x->stringify()+",";
+        }
+        res += ":\n";
+
+        res += elif.second->stringify();
+        res += "\n";
+    }
+
+    if (m_default->type() != KAstNoLiteral) {
+        res += "default:\n";
+        res += m_default->stringify();
+        res += "\n";
+    }
+
+    return res;
+}
+