--- conflicted
+++ resolved
@@ -1,1102 +1,1095 @@
-#include "ast.hpp"
-#include "lexer/tokens.hpp"
-
-#include <iostream>
-#include <string>
-#include <vector>
-
-namespace ast {
-
-Program::Program(std::vector<AstNodePtr> statements) {
-    m_statements = statements;
-}
-
-std::vector<AstNodePtr> Program::statements() const { return m_statements; }
-
-Token Program::token() const { return Token{}; }
-
-AstKind Program::type() const { return KAstProgram; }
-
-std::string Program::stringify() const {
-    std::string res = "";
-
-    for (auto& stmt : m_statements) {
-        res += stmt->stringify();
-        res += "\n";
-    }
-
-    return res;
-}
-
-IntegerLiteral::IntegerLiteral(Token tok, std::string_view value) {
-    m_token = tok;
-    m_value = value;
-}
-
-std::string IntegerLiteral::value() const { return m_value; }
-
-Token IntegerLiteral::token() const { return m_token; }
-
-AstKind IntegerLiteral::type() const { return KAstInteger; }
-
-std::string IntegerLiteral::stringify() const { return m_value; }
-
-DecimalLiteral::DecimalLiteral(Token tok, std::string_view value) {
-    m_token = tok;
-    m_value = value;
-}
-
-std::string DecimalLiteral::value() const { return m_value; }
-
-Token DecimalLiteral::token() const { return m_token; }
-
-AstKind DecimalLiteral::type() const { return KAstDecimal; }
-
-std::string DecimalLiteral::stringify() const { return m_value; }
-
-StringLiteral::StringLiteral(Token tok, std::string_view value, bool formatted,
-                             bool raw) {
-    m_token = tok;
-    m_value = value;
-    m_formatted = formatted;
-    m_raw = raw;
-}
-
-std::string StringLiteral::value() const { return m_value; }
-
-bool StringLiteral::formatted() const { return m_formatted; }
-
-bool StringLiteral::raw() const { return m_raw; }
-
-Token StringLiteral::token() const { return m_token; }
-
-AstKind StringLiteral::type() const { return KAstString; }
-
-std::string StringLiteral::stringify() const { return m_value; }
-
-BoolLiteral::BoolLiteral(Token tok, std::string_view value) {
-    m_token = tok;
-    m_value = value;
-}
-
-std::string BoolLiteral::value() const { return m_value; }
-
-Token BoolLiteral::token() const { return m_token; }
-
-AstKind BoolLiteral::type() const { return KAstBool; }
-
-std::string BoolLiteral::stringify() const { return m_value; }
-
-NoneLiteral::NoneLiteral(Token tok) { m_token = tok; }
-
-Token NoneLiteral::token() const { return m_token; }
-
-AstKind NoneLiteral::type() const { return KAstNone; }
-
-std::string NoneLiteral::stringify() const { return "None"; }
-
-Token NoLiteral::token() const { return Token{}; }
-
-AstKind NoLiteral::type() const { return KAstNoLiteral; }
-
-std::string NoLiteral::stringify() const { return "None"; }
-
-IdentifierExpression::IdentifierExpression(Token tok, std::string_view value) {
-    m_token = tok;
-    m_value = value;
-}
-
-std::string IdentifierExpression::value() const { return m_value; }
-
-Token IdentifierExpression::token() const { return m_token; }
-
-AstKind IdentifierExpression::type() const { return KAstIdentifier; }
-
-std::string IdentifierExpression::stringify() const { return m_value; }
-
-TypeExpression::TypeExpression(Token tok, std::string_view value) {
-    m_token = tok;
-    m_value = value;
-}
-
-std::string TypeExpression::value() const { return m_value; }
-
-Token TypeExpression::token() const { return m_token; }
-
-AstKind TypeExpression::type() const { return KAstTypeExpr; }
-
-std::string TypeExpression::stringify() const { return m_value; }
-
-ListLiteral::ListLiteral(Token tok, AstNodePtr type,
-                         std::vector<AstNodePtr> elements) {
-    m_token = tok;
-    m_type = type;
-    m_elements = elements;
-}
-
-AstNodePtr ListLiteral::listType() const { return m_type; }
-
-std::vector<AstNodePtr> ListLiteral::elements() const { return m_elements; }
-
-Token ListLiteral::token() const { return m_token; }
-
-AstKind ListLiteral::type() const { return KAstList; }
-
-std::string ListLiteral::stringify() const {
-    std::string res = "[";
-
-    for (size_t i = 0; i < m_elements.size(); i++) {
-        if (i)
-            res += ", ";
-
-        res += m_elements[i]->stringify();
-    }
-
-    res += "]";
-
-    return res;
-}
-
-DictLiteral::DictLiteral(
-    Token tok, std::vector<std::pair<AstNodePtr, AstNodePtr>> elements) {
-    m_token = tok;
-    m_elements = elements;
-}
-
-std::vector<std::pair<AstNodePtr, AstNodePtr>> DictLiteral::elements() const {
-    return m_elements;
-}
-
-Token DictLiteral::token() const { return m_token; }
-
-AstKind DictLiteral::type() const { return KAstDict; }
-
-std::string DictLiteral::stringify() const {
-    std::string res = "{";
-
-    for (size_t i = 0; i < m_elements.size(); i++) {
-        if (i)
-            res += ", ";
-
-        res += m_elements[i].first->stringify();
-        res += " : ";
-        res += m_elements[i].second->stringify();
-    }
-
-    res += "}";
-    return res;
-}
-
-UnionLiteral::UnionLiteral(
-    Token tok, std::vector<std::pair<AstNodePtr, AstNodePtr>> elements,AstNodePtr name) {
-    m_token = tok;
-    m_name = name;
-    m_elements = elements;
-}
-
-std::vector<std::pair<AstNodePtr, AstNodePtr>> UnionLiteral::elements() const {
-    return m_elements;
-}
-
-Token UnionLiteral::token() const { return m_token; }
-
-AstNodePtr UnionLiteral::name() const { return m_name; }
-
-AstKind UnionLiteral::type() const { return KAstUnion; }
-
-std::string UnionLiteral::stringify() const {
-    std::string res = "union ";
-    res+=m_name->stringify()+":\n";
-    for (size_t i = 0; i < m_elements.size(); i++) {
-        if (i)
-            res += "\n";
-        res += m_elements[i].first->stringify();
-        res += " ";
-        res += m_elements[i].second->stringify();
-    }
-
-    return res;
-}
-
-EnumLiteral::EnumLiteral(Token tok, std::vector<std::pair<AstNodePtr, AstNodePtr>> fields, AstNodePtr name) {
-    m_token = tok;
-    m_fields = fields;
-    m_name = name;
-}
-
-std::vector<std::pair<AstNodePtr, AstNodePtr>> EnumLiteral::fields() const {
-    return m_fields;
-}
-
-Token EnumLiteral::token() const { return m_token; }
-
-AstNodePtr EnumLiteral::name() const { return m_name; }
-
-AstKind EnumLiteral::type() const { return KAstEnum; }
-
-std::string EnumLiteral::stringify() const {
-    std::string res = "enum ";
-    res += m_name->stringify() + ":\n";
-    for (size_t i = 0; i < m_fields.size(); i++) {
-        if (i)
-            res += "\n";
-        
-        res += m_fields[i].first->stringify();
-        if (m_fields[i].second->type() == KAstNoLiteral) {}
-        else{
-            res += " = ";
-            res += m_fields[i].second->stringify();
-        }
-    }
-
-    return res;
-}
-
-BinaryOperation::BinaryOperation(Token tok, AstNodePtr left, Token op,
-                                 AstNodePtr right) {
-    m_token = tok;
-    m_left = left;
-    m_operator = op;
-    m_right = right;
-}
-
-AstNodePtr BinaryOperation::left() const { return m_left; }
-
-Token BinaryOperation::op() const { return m_operator; }
-
-AstNodePtr BinaryOperation::right() const { return m_right; }
-
-Token BinaryOperation::token() const { return m_token; }
-
-AstKind BinaryOperation::type() const { return KAstBinaryOp; }
-
-std::string BinaryOperation::stringify() const {
-    std::string res = "(";
-
-    res += m_left->stringify();
-    res += " ";
-    res += m_operator.keyword;
-    res += " ";
-    res += m_right->stringify();
-    res += ")";
-
-    return res;
-}
-
-PrefixExpression::PrefixExpression(Token tok, Token prefix, AstNodePtr right) {
-    m_token = tok;
-    m_prefix = prefix;
-    m_right = right;
-}
-
-Token PrefixExpression::prefix() const { return m_prefix; }
-
-AstNodePtr PrefixExpression::right() const { return m_right; }
-
-Token PrefixExpression::token() const { return m_token; }
-
-AstKind PrefixExpression::type() const { return KAstPrefixExpr; }
-
-std::string PrefixExpression::stringify() const {
-    std::string res = "(" + m_prefix.keyword;
-
-    res += m_right->stringify();
-
-    res += ")";
-
-    return res;
-}
-
-ListOrDictAccess::ListOrDictAccess(Token tok, AstNodePtr container,
-                                   AstNodePtr keyOrIndex) {
-    m_token = tok;
-    m_container = container;
-    m_keyOrIndex = keyOrIndex;
-}
-
-AstNodePtr ListOrDictAccess::container() const { return m_container; }
-
-AstNodePtr ListOrDictAccess::keyOrIndex() const { return m_keyOrIndex; }
-
-Token ListOrDictAccess::token() const { return m_token; }
-
-AstKind ListOrDictAccess::type() const { return KAstListOrDictAccess; }
-
-std::string ListOrDictAccess::stringify() const {
-    std::string res = "";
-
-    res += m_container->stringify() + "[";
-    res += m_keyOrIndex->stringify() + "]";
-
-    return res;
-}
-
-ImportStatement::ImportStatement(
-    Token tok, std::pair<AstNodePtr, AstNodePtr> moduleName,
-    std::vector<std::pair<AstNodePtr, AstNodePtr>> importedSymbols) {
-    m_token = tok;
-    m_moduleName = moduleName;
-    m_importedSymbols = importedSymbols;
-}
-
-std::pair<AstNodePtr, AstNodePtr> ImportStatement::moduleName() const {
-    return m_moduleName;
-}
-
-std::vector<std::pair<AstNodePtr, AstNodePtr>>
-ImportStatement::importedSymbols() const {
-    return m_importedSymbols;
-}
-
-Token ImportStatement::token() const { return m_token; }
-
-AstKind ImportStatement::type() const { return KAstImportStmt; }
-
-std::string ImportStatement::stringify() const {
-    std::string res = "";
-
-    res += (!m_importedSymbols.size()) ? "import " : "from ";
-
-    res += m_moduleName.first->stringify();
-    // hmm
-    if (m_moduleName.second) {
-        res += " as " + m_moduleName.second->stringify();
-    }
-
-    if (!m_importedSymbols.size())
-        return res;
-
-    res += " import ";
-
-    for (size_t i = 0; i < m_importedSymbols.size(); i++) {
-        if (i)
-            res += ", ";
-
-        res += m_importedSymbols[i].first->stringify();
-
-        if (m_importedSymbols[i].second) {
-            res += " as " + m_importedSymbols[i].second->stringify();
-        }
-    }
-
-    return res;
-}
-
-VariableStatement::VariableStatement(Token tok, AstNodePtr type,
-                                     AstNodePtr name, AstNodePtr value) {
-    m_token = tok;
-    m_type = type;
-    m_name = name;
-    m_value = value;
-}
-
-AstNodePtr VariableStatement::varType() const { return m_type; }
-
-AstNodePtr VariableStatement::name() const { return m_name; }
-
-AstNodePtr VariableStatement::value() const { return m_value; }
-
-Token VariableStatement::token() const { return m_token; }
-
-AstKind VariableStatement::type() const { return KAstVariableStmt; }
-
-std::string VariableStatement::stringify() const {
-    std::string res = "";
-
-    if (m_type->type() != KAstNoLiteral) {
-        res += m_type->stringify();
-        res += " ";
-    }
-
-    res += m_name->stringify();
-
-    if (m_value->type() != KAstNoLiteral) {
-        res += " = ";
-        res += m_value->stringify();
-    }
-
-    return res;
-}
-
-ConstDeclaration::ConstDeclaration(Token tok, AstNodePtr type, AstNodePtr name,
-                                   AstNodePtr value) {
-    m_token = tok;
-    m_type = type;
-    m_name = name;
-    m_value = value;
-}
-
-AstNodePtr ConstDeclaration::constType() const { return m_type; }
-
-AstNodePtr ConstDeclaration::name() const { return m_name; }
-
-AstNodePtr ConstDeclaration::value() const { return m_value; }
-
-Token ConstDeclaration::token() const { return m_token; }
-
-AstKind ConstDeclaration::type() const { return KAstConstDecl; }
-
-std::string ConstDeclaration::stringify() const {
-    std::string res = "const ";
-
-    if (m_type->type() != KAstNoLiteral) {
-        res += m_type->stringify();
-        res += " ";
-    }
-
-    res += m_name->stringify();
-
-    res += " = ";
-    res += m_value->stringify();
-
-    return res;
-}
-
-BlockStatement::BlockStatement(std::vector<AstNodePtr> statements) {
-    m_statements = statements;
-}
-
-std::vector<AstNodePtr> BlockStatement::statements() const {
-    return m_statements;
-}
-
-Token BlockStatement::token() const { return Token{}; }
-
-AstKind BlockStatement::type() const { return KAstBlockStmt; }
-
-std::string BlockStatement::stringify() const {
-    std::string res = "";
-
-    for (auto& stmt : m_statements) {
-        res += stmt->stringify();
-        res += "\n";
-    }
-
-    return res;
-}
-
-ClassDefinition::ClassDefinition(AstNodePtr name,std::vector<AstNodePtr> attributes,std::vector<AstNodePtr> methods){
-    c_name = name;
-    c_attributes = attributes;
-    c_methods = methods;
-}
-
-AstNodePtr ClassDefinition::name() const { return c_name; }
-
-std::vector<AstNodePtr> ClassDefinition::attributes() const { return c_attributes; }
-
-std::vector<AstNodePtr> ClassDefinition::methods() const { return c_methods; } 
-
-AstKind ClassDefinition::type() const { return KAstClassDef; }
-
-Token ClassDefinition::token() const { return Token{}; }
-
-std::string ClassDefinition::stringify() const {
-
-    std::string res = "class ";
-    res += c_name->stringify();
-    res += ":\n";
-
-    for (auto& stmt : c_attributes) {
-        res += stmt->stringify();
-        res += "\n";
-    }
-    res += ":\n";
-
-    for (auto& stmt : c_methods) {
-        res += stmt->stringify();
-        res += "\n";
-    }
-
-    return res;
-
-}
-
-FunctionDefinition::FunctionDefinition(Token tok, AstNodePtr returnType,
-                                       AstNodePtr name,
-                                       std::vector<parameter> parameters,
-                                       AstNodePtr body) {
-    m_token = tok;
-    m_returnType = returnType;
-    m_name = name;
-    m_parameters = parameters;
-    m_body = body;
-}
-
-AstNodePtr FunctionDefinition::returnType() const { return m_returnType; }
-
-AstNodePtr FunctionDefinition::name() const { return m_name; }
-
-std::vector<parameter> FunctionDefinition::parameters() const {
-    return m_parameters;
-}
-
-AstNodePtr FunctionDefinition::body() const { return m_body; }
-
-Token FunctionDefinition::token() const { return m_token; }
-
-AstKind FunctionDefinition::type() const { return KAstFunctionDef; }
-
-std::string FunctionDefinition::stringify() const {
-    std::string res = "def ";
-
-    res += m_name->stringify();
-    res += "(";
-
-    if (!m_parameters.empty()) {
-        for (size_t i = 0; i < m_parameters.size(); i++) {
-            parameter param = m_parameters[i];
-
-            if (i) {
-                res += ", ";
-            }
-
-            res += param.p_type->stringify();
-            res += " ";
-            res += param.p_name->stringify();
-        }
-    }
-
-    res += ") -> ";
-    res += m_returnType->stringify();
-    res += ":\n";
-
-    res += m_body->stringify();
-
-    return res;
-}
-
-ReturnStatement::ReturnStatement(Token tok, AstNodePtr returnValue) {
-    m_token = tok;
-    m_returnValue = returnValue;
-}
-
-AstNodePtr ReturnStatement::returnValue() const { return m_returnValue; }
-
-Token ReturnStatement::token() const { return m_token; }
-
-AstKind ReturnStatement::type() const { return KAstReturnStatement; }
-
-std::string ReturnStatement::stringify() const {
-    std::string res = "return";
-
-    if (m_returnValue->type() != KAstNoLiteral) {
-        res += " " + m_returnValue->stringify();
-    }
-
-    return res;
-}
-
-FunctionCall::FunctionCall(Token tok, AstNodePtr name,
-                           std::vector<AstNodePtr> arguments) {
-    m_token = tok;
-    m_name = name;
-    m_arguments = arguments;
-}
-
-AstNodePtr FunctionCall::name() const { return m_name; }
-
-std::vector<AstNodePtr> FunctionCall::arguments() const { return m_arguments; }
-
-Token FunctionCall::token() const { return m_token; }
-
-AstKind FunctionCall::type() const { return KAstFunctionCall; }
-
-std::string FunctionCall::stringify() const {
-    std::string res = "";
-
-    res += m_name->stringify();
-    res += "(";
-
-    for (size_t i = 0; i < m_arguments.size(); i++) {
-        if (i)
-            res += ", ";
-
-        res += m_arguments[i]->stringify();
-    }
-
-    res += ")";
-
-    return res;
-}
-
-DotExpression::DotExpression(Token tok, AstNodePtr owner,
-                             AstNodePtr referenced) {
-    m_token = tok;
-    m_owner = owner;
-    m_referenced = referenced;
-}
-
-AstNodePtr DotExpression::owner() const { return m_owner; }
-
-AstNodePtr DotExpression::referenced() const { return m_referenced; }
-
-Token DotExpression::token() const { return m_token; }
-
-AstKind DotExpression::type() const { return KAstDotExpression; }
-
-std::string DotExpression::stringify() const {
-    std::string res = "";
-
-    res += m_owner->stringify() + ".";
-    res += m_referenced->stringify();
-
-    return res;
-}
-
-IfStatement::IfStatement(Token tok, AstNodePtr condition, AstNodePtr ifBody,
-                         AstNodePtr elseBody,
-                         std::vector<std::pair<AstNodePtr, AstNodePtr>> elifs) {
-    m_token = tok;
-    m_condition = condition;
-    m_ifBody = ifBody;
-    m_elseBody = elseBody;
-    m_elifs = elifs;
-}
-
-AstNodePtr IfStatement::condition() const { return m_condition; }
-
-AstNodePtr IfStatement::ifBody() const { return m_ifBody; }
-
-std::vector<std::pair<AstNodePtr, AstNodePtr>> IfStatement::elifs() const {
-    return m_elifs;
-}
-
-AstNodePtr IfStatement::elseBody() const { return m_elseBody; }
-
-Token IfStatement::token() const { return m_token; }
-
-AstKind IfStatement::type() const { return KAstIfStmt; }
-
-std::string IfStatement::stringify() const {
-    std::string res = "if ";
-
-    res += m_condition->stringify();
-    res += ":\n";
-
-    res += m_ifBody->stringify();
-    res += "\n";
-
-    for (auto& elif : m_elifs) {
-        res += "elif ";
-        res += elif.first->stringify();
-        res += ":\n";
-
-        res += elif.second->stringify();
-        res += "\n";
-    }
-
-    if (m_elseBody->type() != KAstNoLiteral) {
-        res += "else:\n";
-        res += m_elseBody->stringify();
-        res += "\n";
-    }
-
-    return res;
-}
-
-AssertStatement::AssertStatement(Token tok, AstNodePtr condition) {
-    m_token = tok;
-    m_condition = condition;
-}
-
-AstNodePtr AssertStatement::condition() const { return m_condition; }
-
-Token AssertStatement::token() const { return m_token; }
-
-AstKind AssertStatement::type() const { return KAstAssertStmt; }
-
-std::string AssertStatement::stringify() const {
-    std::string res = "assert ";
-    res += m_condition->stringify();
-    return res;
-}
-
-StaticStatement::StaticStatement(Token tok, AstNodePtr body) {
-    m_token = tok;
-    m_body = body;
-}
-
-AstNodePtr StaticStatement::body() const { return m_body; }
-
-Token StaticStatement::token() const { return m_token; }
-
-AstKind StaticStatement::type() const { return KAstStatic; }
-
-std::string StaticStatement::stringify() const {
-    std::string res = "static ";
-    res+=m_body->stringify();
-    return res;
-}
-
-InlineStatement::InlineStatement(Token tok, AstNodePtr body) {
-    m_token = tok;
-    m_body = body;
-}
-
-AstNodePtr InlineStatement::body() const { return m_body; }
-
-Token InlineStatement::token() const { return m_token; }
-
-AstKind InlineStatement::type() const { return KAstInline; }
-
-std::string InlineStatement::stringify() const {
-    std::string res = "inline ";
-    res+=m_body->stringify();
-    return res;
-}
-
-
-RaiseStatement::RaiseStatement(Token tok, AstNodePtr value) {
-    m_token = tok;
-    m_value = value;
-}
-
-AstNodePtr RaiseStatement::value() const { return m_value; }
-
-Token RaiseStatement::token() const { return m_token; }
-
-AstKind RaiseStatement::type() const { return KAstRaiseStmt; }
-
-std::string RaiseStatement::stringify() const {
-    std::string res = "raise ";
-    res += m_value->stringify();
-    return res;
-}
-
-WhileStatement::WhileStatement(Token tok, AstNodePtr condition,
-                               AstNodePtr body) {
-    m_token = tok;
-    m_condition = condition;
-    m_body = body;
-}
-
-AstNodePtr WhileStatement::condition() const { return m_condition; }
-
-AstNodePtr WhileStatement::body() const { return m_body; }
-
-Token WhileStatement::token() const { return m_token; }
-
-AstKind WhileStatement::type() const { return KAstWhileStmt; }
-
-std::string WhileStatement::stringify() const {
-    std::string res = "while ";
-
-    res += m_condition->stringify();
-    res += ":\n";
-
-    res += m_body->stringify();
-    res += "\n";
-
-    return res;
-}
-
-ForStatement::ForStatement(Token tok, AstNodePtr variable, AstNodePtr sequence,
-                           AstNodePtr body) {
-    m_token = tok;
-    m_variable = variable;
-    m_sequence = sequence;
-    m_body = body;
-}
-
-AstNodePtr ForStatement::variable() const { return m_variable; }
-
-AstNodePtr ForStatement::sequence() const { return m_sequence; }
-
-AstNodePtr ForStatement::body() const { return m_body; }
-
-Token ForStatement::token() const { return m_token; }
-
-AstKind ForStatement::type() const { return KAstForStatement; }
-
-std::string ForStatement::stringify() const {
-    std::string res = "for ";
-
-    res += m_variable->stringify();
-    res += " in ";
-    res += m_sequence->stringify();
-    res += ":\n";
-
-    res += m_body->stringify();
-    res += "\n";
-
-    return res;
-}
-
-BreakStatement::BreakStatement(Token tok) { m_token = tok; }
-
-Token BreakStatement::token() const { return m_token; }
-
-AstKind BreakStatement::type() const { return KAstBreakStatement; }
-
-std::string BreakStatement::stringify() const { return "break"; }
-
-PassStatement::PassStatement(Token tok) { m_token = tok; }
-
-Token PassStatement::token() const { return m_token; }
-
-AstKind PassStatement::type() const { return KAstPassStatement; }
-
-std::string PassStatement::stringify() const { return "pass"; }
-
-ContinueStatement::ContinueStatement(Token tok) { m_token = tok; }
-
-Token ContinueStatement::token() const { return m_token; }
-
-AstKind ContinueStatement::type() const { return KAstContinueStatement; }
-
-std::string ContinueStatement::stringify() const { return "continue"; }
-
-CppStatement::CppStatement(Token tok, std::string cpp_code) {
-    m_token = tok;
-    m_cppCode = cpp_code;
-}
-
-std::string CppStatement::value() const { return m_cppCode; }
-
-Token CppStatement::token() const { return m_token; }
-
-AstKind CppStatement::type() const { return KAstCpp; }
-
-std::string CppStatement::stringify() const {
-    std::string res = "Cppcode";
-
-    res += "(" + m_cppCode + ")";
-
-    return res;
-}
-
-ScopeStatement::ScopeStatement(Token tok, AstNodePtr body) {
-    m_token = tok;
-    m_scopeBody = body;
-}
-
-AstNodePtr ScopeStatement::body() const { return m_scopeBody; }
-
-Token ScopeStatement::token() const { return m_token; }
-
-AstKind ScopeStatement::type() const { return KAstScopeStmt; }
-
-std::string ScopeStatement::stringify() const {
-    std::string res = "scope:\n ";
-    res += m_scopeBody->stringify();
-    res += "\n";
-    return res;
-}
-
-TypeDefinition::TypeDefinition(Token tok, AstNodePtr name, AstNodePtr type) {
-    m_token = tok;
-    m_name = name;
-    m_type = type;
-}
-
-AstNodePtr TypeDefinition::name() const { return m_name; }
-
-AstNodePtr TypeDefinition::baseType() const { return m_type; }
-
-Token TypeDefinition::token() const { return m_token; }
-
-AstKind TypeDefinition::type() const { return KAstTypeDefinition; }
-
-std::string TypeDefinition::stringify() const {
-    std::string res = "type " + m_name->stringify();
-
-    res += " = ";
-
-    res += m_type->stringify();
-
-    return res;
-}
-
-MatchStatement::MatchStatement(
-    Token tok, std::vector<AstNodePtr> toMatch,
-    std::vector<std::pair<std::vector<AstNodePtr>, AstNodePtr>> cases,
-    AstNodePtr defaultbody) {
-    m_token = tok;
-    m_toMatch = toMatch;
-    m_cases = cases;
-    m_default = defaultbody;
-}
-
-std::vector<AstNodePtr> MatchStatement::matchItem() const { return m_toMatch; }
-
-std::vector<std::pair<std::vector<AstNodePtr>, AstNodePtr>>
-MatchStatement::caseBody() const {
-    return m_cases;
-}
-
-AstNodePtr MatchStatement::defaultBody() const { return m_default; }
-
-Token MatchStatement::token() const { return m_token; }
-
-AstKind MatchStatement::type() const { return KAstMatchStmt; }
-
-std::string MatchStatement::stringify() const {
-    std::string res = "match ";
-    for (auto& temp : m_toMatch) {
-        res += temp->stringify() + ",";
-    }
-    res += ":\n";
-    for (auto& elif : m_cases) {
-        res += "case ";
-        auto temp = elif.first;
-        for (auto& x : temp) {
-            res += x->stringify() + ",";
-        }
-        res += ":\n";
-
-        res += elif.second->stringify();
-        res += "\n";
-    }
-
-    if (m_default->type() != KAstNoLiteral) {
-        res += "default:\n";
-        res += m_default->stringify();
-        res += "\n";
-    }
-
-    return res;
-}
-
-ListTypeExpr::ListTypeExpr(Token tok, AstNodePtr elemType) {
-    m_token = tok;
-    m_elemType = elemType;
-}
-
-AstNodePtr ListTypeExpr::elemType() const { return m_elemType; }
-
-Token ListTypeExpr::token() const { return m_token; }
-
-AstKind ListTypeExpr::type() const { return KAstListTypeExpr; }
-
-std::string ListTypeExpr::stringify() const {
-    std::string res = "[]";
-    res += m_elemType->stringify();
-    return res;
-}
-
-DictTypeExpr::DictTypeExpr(Token tok, AstNodePtr keyType,
-                           AstNodePtr valueType) {
-    m_token = tok;
-    m_keyType = keyType;
-    m_valueType = valueType;
-}
-
-AstNodePtr DictTypeExpr::keyType() const { return m_keyType; }
-
-AstNodePtr DictTypeExpr::valueType() const { return m_valueType; }
-
-Token DictTypeExpr::token() const { return m_token; }
-
-AstKind DictTypeExpr::type() const { return KAstDictTypeExpr; }
-
-// may change
-std::string DictTypeExpr::stringify() const {
-    std::string res = "dict[" + m_keyType->stringify();
-
-    res += "]" + m_valueType->stringify();
-
-    return res;
-}
-
-FunctionTypeExpr::FunctionTypeExpr(Token tok, std::vector<AstNodePtr> argTypes,
-                                   std::vector<AstNodePtr> returnTypes) {
-    m_token = tok;
-    m_argTypes = argTypes;
-    m_returnTypes = returnTypes;
-}
-AstKind FunctionTypeExpr::type() const { return KAstFuncTypeExpr; }
-Token FunctionTypeExpr::token() const { return m_token; }
-std::vector<AstNodePtr> FunctionTypeExpr::argTypes() const {
-    return m_argTypes;
-}
-std::vector<AstNodePtr> FunctionTypeExpr::returnTypes() const {
-    return m_returnTypes;
-}
-
-std::string FunctionTypeExpr::stringify() const {
-    std::string res = "def(";
-    if (m_argTypes.size() > 0) {
-        for (auto& x : m_argTypes) {
-            res += x->stringify() + ",";
-        }
-    }
-    res += ")";
-    if (m_returnTypes.size() > 0) {
-        res += "->";
-        for (auto& x : m_returnTypes) {
-            res += x->stringify() + ",";
-        }
-    }
-    return res;
-}
-
-DecoratorStatement::DecoratorStatement(Token tok,
-                                       std::vector<AstNodePtr> decorators,
-                                       AstNodePtr body) {
-    m_token = tok;
-    m_decorators = decorators;
-    m_body = body;
-}
-std::vector<AstNodePtr> DecoratorStatement::decoratorItem() const {
-    return m_decorators;
-}
-AstNodePtr DecoratorStatement::body() const { return m_body; }
-Token DecoratorStatement::token() const { return m_token; }
-AstKind DecoratorStatement::type() const { return KAstDecorator; }
-std::string DecoratorStatement::stringify() const {
-    std::string res;
-    for (auto& x : m_decorators) {
-        res += "@" + x->stringify() + "\n";
-        // std::cout<<res<<"\n";
-    }
-    res += m_body->stringify();
-    return res;
-}
-
-<<<<<<< HEAD
-} // namespace ast
-
-=======
-WithStatement::WithStatement(Token tok,
-                  std::vector<AstNodePtr> variables,
-                  std::vector<AstNodePtr> values,
-                  AstNodePtr body){
-    m_token=tok;
-    m_variables=variables;
-    m_values=values;
-    m_body=body;
-}
-std::vector<AstNodePtr> WithStatement::variables() const{
-    return m_variables;
-}
-std::vector<AstNodePtr> WithStatement::values() const{
-    return m_values;
-}
-AstNodePtr WithStatement::body() const{
-    return m_body;
-}
-Token WithStatement::token() const{
-    return m_token;
-}
-AstKind WithStatement::type() const{
-    return KAstWith;
-}
-std::string WithStatement::stringify() const{
-    std::string res="with ";
-    for (size_t i=0;i<m_values.size();++i){
-        res+=m_values[i]->stringify();
-        res+=" as ";
-        res+=m_variables[i]->stringify();
-        if (i<m_values.size()-1){
-            res+=",";
-        }
-    }
-    res+=":\n";
-    res+=m_body->stringify();
-    return res;
-}
-} // namespace ast
-
-
->>>>>>> c1f22f1d
+#include "ast.hpp"
+#include "lexer/tokens.hpp"
+
+#include <iostream>
+#include <string>
+#include <vector>
+
+namespace ast {
+
+Program::Program(std::vector<AstNodePtr> statements) {
+    m_statements = statements;
+}
+
+std::vector<AstNodePtr> Program::statements() const { return m_statements; }
+
+Token Program::token() const { return Token{}; }
+
+AstKind Program::type() const { return KAstProgram; }
+
+std::string Program::stringify() const {
+    std::string res = "";
+
+    for (auto& stmt : m_statements) {
+        res += stmt->stringify();
+        res += "\n";
+    }
+
+    return res;
+}
+
+IntegerLiteral::IntegerLiteral(Token tok, std::string_view value) {
+    m_token = tok;
+    m_value = value;
+}
+
+std::string IntegerLiteral::value() const { return m_value; }
+
+Token IntegerLiteral::token() const { return m_token; }
+
+AstKind IntegerLiteral::type() const { return KAstInteger; }
+
+std::string IntegerLiteral::stringify() const { return m_value; }
+
+DecimalLiteral::DecimalLiteral(Token tok, std::string_view value) {
+    m_token = tok;
+    m_value = value;
+}
+
+std::string DecimalLiteral::value() const { return m_value; }
+
+Token DecimalLiteral::token() const { return m_token; }
+
+AstKind DecimalLiteral::type() const { return KAstDecimal; }
+
+std::string DecimalLiteral::stringify() const { return m_value; }
+
+StringLiteral::StringLiteral(Token tok, std::string_view value, bool formatted,
+                             bool raw) {
+    m_token = tok;
+    m_value = value;
+    m_formatted = formatted;
+    m_raw = raw;
+}
+
+std::string StringLiteral::value() const { return m_value; }
+
+bool StringLiteral::formatted() const { return m_formatted; }
+
+bool StringLiteral::raw() const { return m_raw; }
+
+Token StringLiteral::token() const { return m_token; }
+
+AstKind StringLiteral::type() const { return KAstString; }
+
+std::string StringLiteral::stringify() const { return m_value; }
+
+BoolLiteral::BoolLiteral(Token tok, std::string_view value) {
+    m_token = tok;
+    m_value = value;
+}
+
+std::string BoolLiteral::value() const { return m_value; }
+
+Token BoolLiteral::token() const { return m_token; }
+
+AstKind BoolLiteral::type() const { return KAstBool; }
+
+std::string BoolLiteral::stringify() const { return m_value; }
+
+NoneLiteral::NoneLiteral(Token tok) { m_token = tok; }
+
+Token NoneLiteral::token() const { return m_token; }
+
+AstKind NoneLiteral::type() const { return KAstNone; }
+
+std::string NoneLiteral::stringify() const { return "None"; }
+
+Token NoLiteral::token() const { return Token{}; }
+
+AstKind NoLiteral::type() const { return KAstNoLiteral; }
+
+std::string NoLiteral::stringify() const { return "None"; }
+
+IdentifierExpression::IdentifierExpression(Token tok, std::string_view value) {
+    m_token = tok;
+    m_value = value;
+}
+
+std::string IdentifierExpression::value() const { return m_value; }
+
+Token IdentifierExpression::token() const { return m_token; }
+
+AstKind IdentifierExpression::type() const { return KAstIdentifier; }
+
+std::string IdentifierExpression::stringify() const { return m_value; }
+
+TypeExpression::TypeExpression(Token tok, std::string_view value) {
+    m_token = tok;
+    m_value = value;
+}
+
+std::string TypeExpression::value() const { return m_value; }
+
+Token TypeExpression::token() const { return m_token; }
+
+AstKind TypeExpression::type() const { return KAstTypeExpr; }
+
+std::string TypeExpression::stringify() const { return m_value; }
+
+ListLiteral::ListLiteral(Token tok, AstNodePtr type,
+                         std::vector<AstNodePtr> elements) {
+    m_token = tok;
+    m_type = type;
+    m_elements = elements;
+}
+
+AstNodePtr ListLiteral::listType() const { return m_type; }
+
+std::vector<AstNodePtr> ListLiteral::elements() const { return m_elements; }
+
+Token ListLiteral::token() const { return m_token; }
+
+AstKind ListLiteral::type() const { return KAstList; }
+
+std::string ListLiteral::stringify() const {
+    std::string res = "[";
+
+    for (size_t i = 0; i < m_elements.size(); i++) {
+        if (i)
+            res += ", ";
+
+        res += m_elements[i]->stringify();
+    }
+
+    res += "]";
+
+    return res;
+}
+
+DictLiteral::DictLiteral(
+    Token tok, std::vector<std::pair<AstNodePtr, AstNodePtr>> elements) {
+    m_token = tok;
+    m_elements = elements;
+}
+
+std::vector<std::pair<AstNodePtr, AstNodePtr>> DictLiteral::elements() const {
+    return m_elements;
+}
+
+Token DictLiteral::token() const { return m_token; }
+
+AstKind DictLiteral::type() const { return KAstDict; }
+
+std::string DictLiteral::stringify() const {
+    std::string res = "{";
+
+    for (size_t i = 0; i < m_elements.size(); i++) {
+        if (i)
+            res += ", ";
+
+        res += m_elements[i].first->stringify();
+        res += " : ";
+        res += m_elements[i].second->stringify();
+    }
+
+    res += "}";
+    return res;
+}
+
+UnionLiteral::UnionLiteral(
+    Token tok, std::vector<std::pair<AstNodePtr, AstNodePtr>> elements,AstNodePtr name) {
+    m_token = tok;
+    m_name = name;
+    m_elements = elements;
+}
+
+std::vector<std::pair<AstNodePtr, AstNodePtr>> UnionLiteral::elements() const {
+    return m_elements;
+}
+
+Token UnionLiteral::token() const { return m_token; }
+
+AstNodePtr UnionLiteral::name() const { return m_name; }
+
+AstKind UnionLiteral::type() const { return KAstUnion; }
+
+std::string UnionLiteral::stringify() const {
+    std::string res = "union ";
+    res+=m_name->stringify()+":\n";
+    for (size_t i = 0; i < m_elements.size(); i++) {
+        if (i)
+            res += "\n";
+        res += m_elements[i].first->stringify();
+        res += " ";
+        res += m_elements[i].second->stringify();
+    }
+
+    return res;
+}
+
+EnumLiteral::EnumLiteral(Token tok, std::vector<std::pair<AstNodePtr, AstNodePtr>> fields, AstNodePtr name) {
+    m_token = tok;
+    m_fields = fields;
+    m_name = name;
+}
+
+std::vector<std::pair<AstNodePtr, AstNodePtr>> EnumLiteral::fields() const {
+    return m_fields;
+}
+
+Token EnumLiteral::token() const { return m_token; }
+
+AstNodePtr EnumLiteral::name() const { return m_name; }
+
+AstKind EnumLiteral::type() const { return KAstEnum; }
+
+std::string EnumLiteral::stringify() const {
+    std::string res = "enum ";
+    res += m_name->stringify() + ":\n";
+    for (size_t i = 0; i < m_fields.size(); i++) {
+        if (i)
+            res += "\n";
+        
+        res += m_fields[i].first->stringify();
+        if (m_fields[i].second->type() == KAstNoLiteral) {}
+        else{
+            res += " = ";
+            res += m_fields[i].second->stringify();
+        }
+    }
+
+    return res;
+}
+
+BinaryOperation::BinaryOperation(Token tok, AstNodePtr left, Token op,
+                                 AstNodePtr right) {
+    m_token = tok;
+    m_left = left;
+    m_operator = op;
+    m_right = right;
+}
+
+AstNodePtr BinaryOperation::left() const { return m_left; }
+
+Token BinaryOperation::op() const { return m_operator; }
+
+AstNodePtr BinaryOperation::right() const { return m_right; }
+
+Token BinaryOperation::token() const { return m_token; }
+
+AstKind BinaryOperation::type() const { return KAstBinaryOp; }
+
+std::string BinaryOperation::stringify() const {
+    std::string res = "(";
+
+    res += m_left->stringify();
+    res += " ";
+    res += m_operator.keyword;
+    res += " ";
+    res += m_right->stringify();
+    res += ")";
+
+    return res;
+}
+
+PrefixExpression::PrefixExpression(Token tok, Token prefix, AstNodePtr right) {
+    m_token = tok;
+    m_prefix = prefix;
+    m_right = right;
+}
+
+Token PrefixExpression::prefix() const { return m_prefix; }
+
+AstNodePtr PrefixExpression::right() const { return m_right; }
+
+Token PrefixExpression::token() const { return m_token; }
+
+AstKind PrefixExpression::type() const { return KAstPrefixExpr; }
+
+std::string PrefixExpression::stringify() const {
+    std::string res = "(" + m_prefix.keyword;
+
+    res += m_right->stringify();
+
+    res += ")";
+
+    return res;
+}
+
+ListOrDictAccess::ListOrDictAccess(Token tok, AstNodePtr container,
+                                   AstNodePtr keyOrIndex) {
+    m_token = tok;
+    m_container = container;
+    m_keyOrIndex = keyOrIndex;
+}
+
+AstNodePtr ListOrDictAccess::container() const { return m_container; }
+
+AstNodePtr ListOrDictAccess::keyOrIndex() const { return m_keyOrIndex; }
+
+Token ListOrDictAccess::token() const { return m_token; }
+
+AstKind ListOrDictAccess::type() const { return KAstListOrDictAccess; }
+
+std::string ListOrDictAccess::stringify() const {
+    std::string res = "";
+
+    res += m_container->stringify() + "[";
+    res += m_keyOrIndex->stringify() + "]";
+
+    return res;
+}
+
+ImportStatement::ImportStatement(
+    Token tok, std::pair<AstNodePtr, AstNodePtr> moduleName,
+    std::vector<std::pair<AstNodePtr, AstNodePtr>> importedSymbols) {
+    m_token = tok;
+    m_moduleName = moduleName;
+    m_importedSymbols = importedSymbols;
+}
+
+std::pair<AstNodePtr, AstNodePtr> ImportStatement::moduleName() const {
+    return m_moduleName;
+}
+
+std::vector<std::pair<AstNodePtr, AstNodePtr>>
+ImportStatement::importedSymbols() const {
+    return m_importedSymbols;
+}
+
+Token ImportStatement::token() const { return m_token; }
+
+AstKind ImportStatement::type() const { return KAstImportStmt; }
+
+std::string ImportStatement::stringify() const {
+    std::string res = "";
+
+    res += (!m_importedSymbols.size()) ? "import " : "from ";
+
+    res += m_moduleName.first->stringify();
+    // hmm
+    if (m_moduleName.second) {
+        res += " as " + m_moduleName.second->stringify();
+    }
+
+    if (!m_importedSymbols.size())
+        return res;
+
+    res += " import ";
+
+    for (size_t i = 0; i < m_importedSymbols.size(); i++) {
+        if (i)
+            res += ", ";
+
+        res += m_importedSymbols[i].first->stringify();
+
+        if (m_importedSymbols[i].second) {
+            res += " as " + m_importedSymbols[i].second->stringify();
+        }
+    }
+
+    return res;
+}
+
+VariableStatement::VariableStatement(Token tok, AstNodePtr type,
+                                     AstNodePtr name, AstNodePtr value) {
+    m_token = tok;
+    m_type = type;
+    m_name = name;
+    m_value = value;
+}
+
+AstNodePtr VariableStatement::varType() const { return m_type; }
+
+AstNodePtr VariableStatement::name() const { return m_name; }
+
+AstNodePtr VariableStatement::value() const { return m_value; }
+
+Token VariableStatement::token() const { return m_token; }
+
+AstKind VariableStatement::type() const { return KAstVariableStmt; }
+
+std::string VariableStatement::stringify() const {
+    std::string res = "";
+
+    if (m_type->type() != KAstNoLiteral) {
+        res += m_type->stringify();
+        res += " ";
+    }
+
+    res += m_name->stringify();
+
+    if (m_value->type() != KAstNoLiteral) {
+        res += " = ";
+        res += m_value->stringify();
+    }
+
+    return res;
+}
+
+ConstDeclaration::ConstDeclaration(Token tok, AstNodePtr type, AstNodePtr name,
+                                   AstNodePtr value) {
+    m_token = tok;
+    m_type = type;
+    m_name = name;
+    m_value = value;
+}
+
+AstNodePtr ConstDeclaration::constType() const { return m_type; }
+
+AstNodePtr ConstDeclaration::name() const { return m_name; }
+
+AstNodePtr ConstDeclaration::value() const { return m_value; }
+
+Token ConstDeclaration::token() const { return m_token; }
+
+AstKind ConstDeclaration::type() const { return KAstConstDecl; }
+
+std::string ConstDeclaration::stringify() const {
+    std::string res = "const ";
+
+    if (m_type->type() != KAstNoLiteral) {
+        res += m_type->stringify();
+        res += " ";
+    }
+
+    res += m_name->stringify();
+
+    res += " = ";
+    res += m_value->stringify();
+
+    return res;
+}
+
+BlockStatement::BlockStatement(std::vector<AstNodePtr> statements) {
+    m_statements = statements;
+}
+
+std::vector<AstNodePtr> BlockStatement::statements() const {
+    return m_statements;
+}
+
+Token BlockStatement::token() const { return Token{}; }
+
+AstKind BlockStatement::type() const { return KAstBlockStmt; }
+
+std::string BlockStatement::stringify() const {
+    std::string res = "";
+
+    for (auto& stmt : m_statements) {
+        res += stmt->stringify();
+        res += "\n";
+    }
+
+    return res;
+}
+
+ClassDefinition::ClassDefinition(AstNodePtr name,std::vector<AstNodePtr> attributes,std::vector<AstNodePtr> methods){
+    c_name = name;
+    c_attributes = attributes;
+    c_methods = methods;
+}
+
+AstNodePtr ClassDefinition::name() const { return c_name; }
+
+std::vector<AstNodePtr> ClassDefinition::attributes() const { return c_attributes; }
+
+std::vector<AstNodePtr> ClassDefinition::methods() const { return c_methods; } 
+
+AstKind ClassDefinition::type() const { return KAstClassDef; }
+
+Token ClassDefinition::token() const { return Token{}; }
+
+std::string ClassDefinition::stringify() const {
+
+    std::string res = "class ";
+    res += c_name->stringify();
+    res += ":\n";
+
+    for (auto& stmt : c_attributes) {
+        res += stmt->stringify();
+        res += "\n";
+    }
+    res += ":\n";
+
+    for (auto& stmt : c_methods) {
+        res += stmt->stringify();
+        res += "\n";
+    }
+
+    return res;
+
+}
+
+FunctionDefinition::FunctionDefinition(Token tok, AstNodePtr returnType,
+                                       AstNodePtr name,
+                                       std::vector<parameter> parameters,
+                                       AstNodePtr body) {
+    m_token = tok;
+    m_returnType = returnType;
+    m_name = name;
+    m_parameters = parameters;
+    m_body = body;
+}
+
+AstNodePtr FunctionDefinition::returnType() const { return m_returnType; }
+
+AstNodePtr FunctionDefinition::name() const { return m_name; }
+
+std::vector<parameter> FunctionDefinition::parameters() const {
+    return m_parameters;
+}
+
+AstNodePtr FunctionDefinition::body() const { return m_body; }
+
+Token FunctionDefinition::token() const { return m_token; }
+
+AstKind FunctionDefinition::type() const { return KAstFunctionDef; }
+
+std::string FunctionDefinition::stringify() const {
+    std::string res = "def ";
+
+    res += m_name->stringify();
+    res += "(";
+
+    if (!m_parameters.empty()) {
+        for (size_t i = 0; i < m_parameters.size(); i++) {
+            parameter param = m_parameters[i];
+
+            if (i) {
+                res += ", ";
+            }
+
+            res += param.p_type->stringify();
+            res += " ";
+            res += param.p_name->stringify();
+        }
+    }
+
+    res += ") -> ";
+    res += m_returnType->stringify();
+    res += ":\n";
+
+    res += m_body->stringify();
+
+    return res;
+}
+
+ReturnStatement::ReturnStatement(Token tok, AstNodePtr returnValue) {
+    m_token = tok;
+    m_returnValue = returnValue;
+}
+
+AstNodePtr ReturnStatement::returnValue() const { return m_returnValue; }
+
+Token ReturnStatement::token() const { return m_token; }
+
+AstKind ReturnStatement::type() const { return KAstReturnStatement; }
+
+std::string ReturnStatement::stringify() const {
+    std::string res = "return";
+
+    if (m_returnValue->type() != KAstNoLiteral) {
+        res += " " + m_returnValue->stringify();
+    }
+
+    return res;
+}
+
+FunctionCall::FunctionCall(Token tok, AstNodePtr name,
+                           std::vector<AstNodePtr> arguments) {
+    m_token = tok;
+    m_name = name;
+    m_arguments = arguments;
+}
+
+AstNodePtr FunctionCall::name() const { return m_name; }
+
+std::vector<AstNodePtr> FunctionCall::arguments() const { return m_arguments; }
+
+Token FunctionCall::token() const { return m_token; }
+
+AstKind FunctionCall::type() const { return KAstFunctionCall; }
+
+std::string FunctionCall::stringify() const {
+    std::string res = "";
+
+    res += m_name->stringify();
+    res += "(";
+
+    for (size_t i = 0; i < m_arguments.size(); i++) {
+        if (i)
+            res += ", ";
+
+        res += m_arguments[i]->stringify();
+    }
+
+    res += ")";
+
+    return res;
+}
+
+DotExpression::DotExpression(Token tok, AstNodePtr owner,
+                             AstNodePtr referenced) {
+    m_token = tok;
+    m_owner = owner;
+    m_referenced = referenced;
+}
+
+AstNodePtr DotExpression::owner() const { return m_owner; }
+
+AstNodePtr DotExpression::referenced() const { return m_referenced; }
+
+Token DotExpression::token() const { return m_token; }
+
+AstKind DotExpression::type() const { return KAstDotExpression; }
+
+std::string DotExpression::stringify() const {
+    std::string res = "";
+
+    res += m_owner->stringify() + ".";
+    res += m_referenced->stringify();
+
+    return res;
+}
+
+IfStatement::IfStatement(Token tok, AstNodePtr condition, AstNodePtr ifBody,
+                         AstNodePtr elseBody,
+                         std::vector<std::pair<AstNodePtr, AstNodePtr>> elifs) {
+    m_token = tok;
+    m_condition = condition;
+    m_ifBody = ifBody;
+    m_elseBody = elseBody;
+    m_elifs = elifs;
+}
+
+AstNodePtr IfStatement::condition() const { return m_condition; }
+
+AstNodePtr IfStatement::ifBody() const { return m_ifBody; }
+
+std::vector<std::pair<AstNodePtr, AstNodePtr>> IfStatement::elifs() const {
+    return m_elifs;
+}
+
+AstNodePtr IfStatement::elseBody() const { return m_elseBody; }
+
+Token IfStatement::token() const { return m_token; }
+
+AstKind IfStatement::type() const { return KAstIfStmt; }
+
+std::string IfStatement::stringify() const {
+    std::string res = "if ";
+
+    res += m_condition->stringify();
+    res += ":\n";
+
+    res += m_ifBody->stringify();
+    res += "\n";
+
+    for (auto& elif : m_elifs) {
+        res += "elif ";
+        res += elif.first->stringify();
+        res += ":\n";
+
+        res += elif.second->stringify();
+        res += "\n";
+    }
+
+    if (m_elseBody->type() != KAstNoLiteral) {
+        res += "else:\n";
+        res += m_elseBody->stringify();
+        res += "\n";
+    }
+
+    return res;
+}
+
+AssertStatement::AssertStatement(Token tok, AstNodePtr condition) {
+    m_token = tok;
+    m_condition = condition;
+}
+
+AstNodePtr AssertStatement::condition() const { return m_condition; }
+
+Token AssertStatement::token() const { return m_token; }
+
+AstKind AssertStatement::type() const { return KAstAssertStmt; }
+
+std::string AssertStatement::stringify() const {
+    std::string res = "assert ";
+    res += m_condition->stringify();
+    return res;
+}
+
+StaticStatement::StaticStatement(Token tok, AstNodePtr body) {
+    m_token = tok;
+    m_body = body;
+}
+
+AstNodePtr StaticStatement::body() const { return m_body; }
+
+Token StaticStatement::token() const { return m_token; }
+
+AstKind StaticStatement::type() const { return KAstStatic; }
+
+std::string StaticStatement::stringify() const {
+    std::string res = "static ";
+    res+=m_body->stringify();
+    return res;
+}
+
+InlineStatement::InlineStatement(Token tok, AstNodePtr body) {
+    m_token = tok;
+    m_body = body;
+}
+
+AstNodePtr InlineStatement::body() const { return m_body; }
+
+Token InlineStatement::token() const { return m_token; }
+
+AstKind InlineStatement::type() const { return KAstInline; }
+
+std::string InlineStatement::stringify() const {
+    std::string res = "inline ";
+    res+=m_body->stringify();
+    return res;
+}
+
+
+RaiseStatement::RaiseStatement(Token tok, AstNodePtr value) {
+    m_token = tok;
+    m_value = value;
+}
+
+AstNodePtr RaiseStatement::value() const { return m_value; }
+
+Token RaiseStatement::token() const { return m_token; }
+
+AstKind RaiseStatement::type() const { return KAstRaiseStmt; }
+
+std::string RaiseStatement::stringify() const {
+    std::string res = "raise ";
+    res += m_value->stringify();
+    return res;
+}
+
+WhileStatement::WhileStatement(Token tok, AstNodePtr condition,
+                               AstNodePtr body) {
+    m_token = tok;
+    m_condition = condition;
+    m_body = body;
+}
+
+AstNodePtr WhileStatement::condition() const { return m_condition; }
+
+AstNodePtr WhileStatement::body() const { return m_body; }
+
+Token WhileStatement::token() const { return m_token; }
+
+AstKind WhileStatement::type() const { return KAstWhileStmt; }
+
+std::string WhileStatement::stringify() const {
+    std::string res = "while ";
+
+    res += m_condition->stringify();
+    res += ":\n";
+
+    res += m_body->stringify();
+    res += "\n";
+
+    return res;
+}
+
+ForStatement::ForStatement(Token tok, AstNodePtr variable, AstNodePtr sequence,
+                           AstNodePtr body) {
+    m_token = tok;
+    m_variable = variable;
+    m_sequence = sequence;
+    m_body = body;
+}
+
+AstNodePtr ForStatement::variable() const { return m_variable; }
+
+AstNodePtr ForStatement::sequence() const { return m_sequence; }
+
+AstNodePtr ForStatement::body() const { return m_body; }
+
+Token ForStatement::token() const { return m_token; }
+
+AstKind ForStatement::type() const { return KAstForStatement; }
+
+std::string ForStatement::stringify() const {
+    std::string res = "for ";
+
+    res += m_variable->stringify();
+    res += " in ";
+    res += m_sequence->stringify();
+    res += ":\n";
+
+    res += m_body->stringify();
+    res += "\n";
+
+    return res;
+}
+
+BreakStatement::BreakStatement(Token tok) { m_token = tok; }
+
+Token BreakStatement::token() const { return m_token; }
+
+AstKind BreakStatement::type() const { return KAstBreakStatement; }
+
+std::string BreakStatement::stringify() const { return "break"; }
+
+PassStatement::PassStatement(Token tok) { m_token = tok; }
+
+Token PassStatement::token() const { return m_token; }
+
+AstKind PassStatement::type() const { return KAstPassStatement; }
+
+std::string PassStatement::stringify() const { return "pass"; }
+
+ContinueStatement::ContinueStatement(Token tok) { m_token = tok; }
+
+Token ContinueStatement::token() const { return m_token; }
+
+AstKind ContinueStatement::type() const { return KAstContinueStatement; }
+
+std::string ContinueStatement::stringify() const { return "continue"; }
+
+CppStatement::CppStatement(Token tok, std::string cpp_code) {
+    m_token = tok;
+    m_cppCode = cpp_code;
+}
+
+std::string CppStatement::value() const { return m_cppCode; }
+
+Token CppStatement::token() const { return m_token; }
+
+AstKind CppStatement::type() const { return KAstCpp; }
+
+std::string CppStatement::stringify() const {
+    std::string res = "Cppcode";
+
+    res += "(" + m_cppCode + ")";
+
+    return res;
+}
+
+ScopeStatement::ScopeStatement(Token tok, AstNodePtr body) {
+    m_token = tok;
+    m_scopeBody = body;
+}
+
+AstNodePtr ScopeStatement::body() const { return m_scopeBody; }
+
+Token ScopeStatement::token() const { return m_token; }
+
+AstKind ScopeStatement::type() const { return KAstScopeStmt; }
+
+std::string ScopeStatement::stringify() const {
+    std::string res = "scope:\n ";
+    res += m_scopeBody->stringify();
+    res += "\n";
+    return res;
+}
+
+TypeDefinition::TypeDefinition(Token tok, AstNodePtr name, AstNodePtr type) {
+    m_token = tok;
+    m_name = name;
+    m_type = type;
+}
+
+AstNodePtr TypeDefinition::name() const { return m_name; }
+
+AstNodePtr TypeDefinition::baseType() const { return m_type; }
+
+Token TypeDefinition::token() const { return m_token; }
+
+AstKind TypeDefinition::type() const { return KAstTypeDefinition; }
+
+std::string TypeDefinition::stringify() const {
+    std::string res = "type " + m_name->stringify();
+
+    res += " = ";
+
+    res += m_type->stringify();
+
+    return res;
+}
+
+MatchStatement::MatchStatement(
+    Token tok, std::vector<AstNodePtr> toMatch,
+    std::vector<std::pair<std::vector<AstNodePtr>, AstNodePtr>> cases,
+    AstNodePtr defaultbody) {
+    m_token = tok;
+    m_toMatch = toMatch;
+    m_cases = cases;
+    m_default = defaultbody;
+}
+
+std::vector<AstNodePtr> MatchStatement::matchItem() const { return m_toMatch; }
+
+std::vector<std::pair<std::vector<AstNodePtr>, AstNodePtr>>
+MatchStatement::caseBody() const {
+    return m_cases;
+}
+
+AstNodePtr MatchStatement::defaultBody() const { return m_default; }
+
+Token MatchStatement::token() const { return m_token; }
+
+AstKind MatchStatement::type() const { return KAstMatchStmt; }
+
+std::string MatchStatement::stringify() const {
+    std::string res = "match ";
+    for (auto& temp : m_toMatch) {
+        res += temp->stringify() + ",";
+    }
+    res += ":\n";
+    for (auto& elif : m_cases) {
+        res += "case ";
+        auto temp = elif.first;
+        for (auto& x : temp) {
+            res += x->stringify() + ",";
+        }
+        res += ":\n";
+
+        res += elif.second->stringify();
+        res += "\n";
+    }
+
+    if (m_default->type() != KAstNoLiteral) {
+        res += "default:\n";
+        res += m_default->stringify();
+        res += "\n";
+    }
+
+    return res;
+}
+
+ListTypeExpr::ListTypeExpr(Token tok, AstNodePtr elemType) {
+    m_token = tok;
+    m_elemType = elemType;
+}
+
+AstNodePtr ListTypeExpr::elemType() const { return m_elemType; }
+
+Token ListTypeExpr::token() const { return m_token; }
+
+AstKind ListTypeExpr::type() const { return KAstListTypeExpr; }
+
+std::string ListTypeExpr::stringify() const {
+    std::string res = "[]";
+    res += m_elemType->stringify();
+    return res;
+}
+
+DictTypeExpr::DictTypeExpr(Token tok, AstNodePtr keyType,
+                           AstNodePtr valueType) {
+    m_token = tok;
+    m_keyType = keyType;
+    m_valueType = valueType;
+}
+
+AstNodePtr DictTypeExpr::keyType() const { return m_keyType; }
+
+AstNodePtr DictTypeExpr::valueType() const { return m_valueType; }
+
+Token DictTypeExpr::token() const { return m_token; }
+
+AstKind DictTypeExpr::type() const { return KAstDictTypeExpr; }
+
+// may change
+std::string DictTypeExpr::stringify() const {
+    std::string res = "dict[" + m_keyType->stringify();
+
+    res += "]" + m_valueType->stringify();
+
+    return res;
+}
+
+FunctionTypeExpr::FunctionTypeExpr(Token tok, std::vector<AstNodePtr> argTypes,
+                                   std::vector<AstNodePtr> returnTypes) {
+    m_token = tok;
+    m_argTypes = argTypes;
+    m_returnTypes = returnTypes;
+}
+AstKind FunctionTypeExpr::type() const { return KAstFuncTypeExpr; }
+Token FunctionTypeExpr::token() const { return m_token; }
+std::vector<AstNodePtr> FunctionTypeExpr::argTypes() const {
+    return m_argTypes;
+}
+std::vector<AstNodePtr> FunctionTypeExpr::returnTypes() const {
+    return m_returnTypes;
+}
+
+std::string FunctionTypeExpr::stringify() const {
+    std::string res = "def(";
+    if (m_argTypes.size() > 0) {
+        for (auto& x : m_argTypes) {
+            res += x->stringify() + ",";
+        }
+    }
+    res += ")";
+    if (m_returnTypes.size() > 0) {
+        res += "->";
+        for (auto& x : m_returnTypes) {
+            res += x->stringify() + ",";
+        }
+    }
+    return res;
+}
+
+DecoratorStatement::DecoratorStatement(Token tok,
+                                       std::vector<AstNodePtr> decorators,
+                                       AstNodePtr body) {
+    m_token = tok;
+    m_decorators = decorators;
+    m_body = body;
+}
+std::vector<AstNodePtr> DecoratorStatement::decoratorItem() const {
+    return m_decorators;
+}
+AstNodePtr DecoratorStatement::body() const { return m_body; }
+Token DecoratorStatement::token() const { return m_token; }
+AstKind DecoratorStatement::type() const { return KAstDecorator; }
+std::string DecoratorStatement::stringify() const {
+    std::string res;
+    for (auto& x : m_decorators) {
+        res += "@" + x->stringify() + "\n";
+        // std::cout<<res<<"\n";
+    }
+    res += m_body->stringify();
+    return res;
+}
+
+WithStatement::WithStatement(Token tok,
+                  std::vector<AstNodePtr> variables,
+                  std::vector<AstNodePtr> values,
+                  AstNodePtr body){
+    m_token=tok;
+    m_variables=variables;
+    m_values=values;
+    m_body=body;
+}
+std::vector<AstNodePtr> WithStatement::variables() const{
+    return m_variables;
+}
+std::vector<AstNodePtr> WithStatement::values() const{
+    return m_values;
+}
+AstNodePtr WithStatement::body() const{
+    return m_body;
+}
+Token WithStatement::token() const{
+    return m_token;
+}
+AstKind WithStatement::type() const{
+    return KAstWith;
+}
+std::string WithStatement::stringify() const{
+    std::string res="with ";
+    for (size_t i=0;i<m_values.size();++i){
+        res+=m_values[i]->stringify();
+        res+=" as ";
+        res+=m_variables[i]->stringify();
+        if (i<m_values.size()-1){
+            res+=",";
+        }
+    }
+    res+=":\n";
+    res+=m_body->stringify();
+    return res;
+}
+} // namespace ast