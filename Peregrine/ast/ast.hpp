#ifndef PEREGRINE_AST_HPP
#define PEREGRINE_AST_HPP

#include "lexer/tokens.hpp"
#include <memory>
#include <string>
#include <string_view>
#include <vector>

namespace ast {

enum AstKind {
    KAstNoLiteral,
    KAstProgram,
    KAstInteger,
    KAstDecimal,
    KAstString,
    KAstBool,
    KAstNone,
    KAstIdentifier,
    KAstTypeExpr,
    KAstListTypeExpr,
    KAstDictTypeExpr,
    KAstFuncTypeExpr,
    KAstList,
    KAstDict,
    KAstCpp,
    KAstBinaryOp,
    KAstPrefixExpr,
    KAstListOrDictAccess,
    KAstImportStmt,
    KAstVariableStmt,
    KAstConstDecl,
    KAstBlockStmt,
    KAstFunctionDef,
    KAstReturnStatement,
    KAstFunctionCall,
    KAstDotExpression,
    KAstIfStmt,
    KAstMatchStmt,
    KAstScopeStmt,
    KAstWhileStmt,
    KAstForStatement,
    KAstBreakStatement,
    KAstContinueStatement,
    KAstTypeDefinition,
<<<<<<< HEAD
=======
    KAstLamda,
    KAstDecorator,
>>>>>>> 58b7981b
    KAstPassStatement
};

class AstVisitor;

class AstNode {
  public:
    virtual ~AstNode() = default;

    virtual Token token() const = 0;
    virtual AstKind type() const = 0;
    virtual std::string stringify() const = 0;
    virtual void accept(AstVisitor& visitor) const = 0;
};

using AstNodePtr = std::shared_ptr<AstNode>;

class Program : public AstNode {
    std::vector<AstNodePtr> m_statements;

  public:
    Program(std::vector<AstNodePtr> statements);

    std::vector<AstNodePtr> statements() const;

    Token token() const;
    AstKind type() const;
    std::string stringify() const;
    void accept(AstVisitor& visitor) const;
};

class IntegerLiteral : public AstNode {
    Token m_token;
    std::string m_value;

  public:
    IntegerLiteral(Token tok, std::string_view value);

    std::string value() const;

    Token token() const;
    AstKind type() const;
    std::string stringify() const;
    void accept(AstVisitor& visitor) const;
};

class DecimalLiteral : public AstNode {
    Token m_token;
    std::string m_value;

  public:
    DecimalLiteral(Token tok, std::string_view value);

    std::string value() const;

    Token token() const;
    AstKind type() const;
    std::string stringify() const;
    void accept(AstVisitor& visitor) const;
};

class StringLiteral : public AstNode {
    Token m_token;
    std::string m_value;
    bool m_formatted;
    bool m_raw;

  public:
    StringLiteral(Token tok, std::string_view value, bool formatted, bool raw);

    std::string value() const;
    bool formatted() const;
    bool raw() const;

    Token token() const;
    AstKind type() const;
    std::string stringify() const;
    void accept(AstVisitor& visitor) const;
};

class BoolLiteral : public AstNode {
    Token m_token;
    std::string m_value;

  public:
    BoolLiteral(Token tok, std::string_view value);

    std::string value() const;

    Token token() const;
    AstKind type() const;
    std::string stringify() const;
    void accept(AstVisitor& visitor) const;
};

class NoneLiteral : public AstNode {
    Token m_token;

  public:
    NoneLiteral(Token tok);

    Token token() const;
    AstKind type() const;
    std::string stringify() const;
    void accept(AstVisitor& visitor) const;
};

class NoLiteral : public AstNode {
  public:
    NoLiteral() = default;

    Token token() const;
    AstKind type() const;
    std::string stringify() const;
    void accept(AstVisitor& visitor) const;
};

class IdentifierExpression : public AstNode {
    Token m_token;
    std::string m_value;

  public:
    IdentifierExpression(Token tok, std::string_view value);

    std::string value() const;

    Token token() const;
    AstKind type() const;
    std::string stringify() const;
    void accept(AstVisitor& visitor) const;
};

// ------------ TYPES ------------

class TypeExpression : public AstNode {
    Token m_token;
    std::string m_value;

  public:
    TypeExpression(Token tok, std::string_view value);

    std::string value() const;

    Token token() const;
    AstKind type() const;
    std::string stringify() const;
    void accept(AstVisitor& visitor) const;
};

class ListTypeExpr : public AstNode {
    Token m_token;
    AstNodePtr m_baseType;

  public:
    ListTypeExpr(Token tok, AstNodePtr baseType);

    AstNodePtr baseType() const;

    Token token() const;
    AstKind type() const;
    std::string stringify() const;
    void accept(AstVisitor& visitor) const;
};

class DictTypeExpr : public AstNode {
    Token m_token;
    AstNodePtr m_keyType;
    AstNodePtr m_valueType;

  public:
    DictTypeExpr(Token tok, AstNodePtr keyType, AstNodePtr valueType);

    AstNodePtr keyType() const;
    AstNodePtr valueType() const;

    Token token() const;
    AstKind type() const;
    std::string stringify() const;
    void accept(AstVisitor& visitor) const;
};

class FunctionTypeExpr : public AstNode {
    Token m_token;
    std::vector<AstNodePtr> m_argTypes;
    std::vector<AstNodePtr> m_returnTypes;

  public:
    FunctionTypeExpr(Token tok, std::vector<AstNodePtr> argTypes,
                     std::vector<AstNodePtr> returnTypes);

    std::vector<AstNodePtr> argTypes() const;
    std::vector<AstNodePtr> returnTypes() const;

    Token token() const;
    AstKind type() const;
    std::string stringify() const;
    void accept(AstVisitor& visitor) const;
};

// ------------------------------

class ListLiteral : public AstNode {
    Token m_token;
    AstNodePtr m_type;
    std::vector<AstNodePtr> m_elements;

  public:
    ListLiteral(Token tok, AstNodePtr type, std::vector<AstNodePtr> elements);

    AstNodePtr listType() const;
    std::vector<AstNodePtr> elements() const;

    Token token() const;
    AstKind type() const;
    std::string stringify() const;
    void accept(AstVisitor& visitor) const;
};

class DictLiteral : public AstNode {
    Token m_token;
    // first is the key, second is the value
    std::vector<std::pair<AstNodePtr, AstNodePtr>> m_elements;

  public:
    DictLiteral(Token tok,
                std::vector<std::pair<AstNodePtr, AstNodePtr>> elements);

    std::vector<std::pair<AstNodePtr, AstNodePtr>> elements() const;

    Token token() const;
    AstKind type() const;
    std::string stringify() const;
    void accept(AstVisitor& visitor) const;
};

class BinaryOperation : public AstNode {
    Token m_token;
    AstNodePtr m_left;
    Token m_operator;
    AstNodePtr m_right;

  public:
    BinaryOperation(Token tok, AstNodePtr left, Token op, AstNodePtr right);

    AstNodePtr left() const;
    Token op() const;
    AstNodePtr right() const;

    Token token() const;
    AstKind type() const;
    std::string stringify() const;
    void accept(AstVisitor& visitor) const;
};

class PrefixExpression : public AstNode {
    Token m_token;
    Token m_prefix;
    AstNodePtr m_right;

  public:
    PrefixExpression(Token tok, Token prefix, AstNodePtr right);

    Token prefix() const;
    AstNodePtr right() const;

    Token token() const;
    AstKind type() const;
    std::string stringify() const;
    void accept(AstVisitor& visitor) const;
};

class ListOrDictAccess : public AstNode {
    Token m_token;
    AstNodePtr m_container;
    AstNodePtr m_keyOrIndex;

  public:
    ListOrDictAccess(Token tok, AstNodePtr container, AstNodePtr keyOrIndex);

    AstNodePtr container() const;
    AstNodePtr keyOrIndex() const;

    Token token() const;
    AstKind type() const;
    std::string stringify() const;
    void accept(AstVisitor& visitor) const;
};

class ImportStatement : public AstNode {
    Token m_token;
    // first is the module name and the second is the alias
    std::pair<AstNodePtr, AstNodePtr> m_moduleName;

    std::vector<std::pair<AstNodePtr, AstNodePtr>> m_importedSymbols;

  public:
    ImportStatement(
        Token tok, std::pair<AstNodePtr, AstNodePtr> moduleName,
        std::vector<std::pair<AstNodePtr, AstNodePtr>> importedSymbols);

    std::pair<AstNodePtr, AstNodePtr> moduleName() const;
    std::vector<std::pair<AstNodePtr, AstNodePtr>> importedSymbols() const;

    Token token() const;
    AstKind type() const;
    std::string stringify() const;
    void accept(AstVisitor& visitor) const;
};

// variable declaration, assignment and reassignment
class VariableStatement : public AstNode {
    Token m_token;
    AstNodePtr m_type;
    AstNodePtr m_name;
    AstNodePtr m_value;

  public:
    VariableStatement(Token tok, AstNodePtr type, AstNodePtr name,
                      AstNodePtr value);

    AstNodePtr varType() const;
    AstNodePtr name() const;
    AstNodePtr value() const;

    Token token() const;
    AstKind type() const;
    std::string stringify() const;
    void accept(AstVisitor& visitor) const;
};

class ConstDeclaration : public AstNode {
    Token m_token;
    AstNodePtr m_type;
    AstNodePtr m_name;
    AstNodePtr m_value;

  public:
    ConstDeclaration(Token tok, AstNodePtr type, AstNodePtr name,
                     AstNodePtr value);

    AstNodePtr constType() const;
    AstNodePtr name() const;
    AstNodePtr value() const;

    Token token() const;
    AstKind type() const;
    std::string stringify() const;
    void accept(AstVisitor& visitor) const;
};

class BlockStatement : public AstNode {
    std::vector<AstNodePtr> m_statements;

  public:
    BlockStatement(std::vector<AstNodePtr> statements);

    std::vector<AstNodePtr> statements() const;

    Token token() const;
    AstKind type() const;
    std::string stringify() const;
    void accept(AstVisitor& visitor) const;
};

struct parameter {
    AstNodePtr p_type;
    AstNodePtr p_name;
};

class FunctionDefinition : public AstNode {
    Token m_token;
    AstNodePtr m_returnType;
    AstNodePtr m_name;

    std::vector<parameter> m_parameters;

    AstNodePtr m_body;

  public:
    FunctionDefinition(Token tok, AstNodePtr returnType, AstNodePtr name,
                       std::vector<parameter> parameters, AstNodePtr body);

    AstNodePtr returnType() const;
    AstNodePtr name() const;
    std::vector<parameter> parameters() const;
    AstNodePtr body() const;

    Token token() const;
    AstKind type() const;
    std::string stringify() const;
    void accept(AstVisitor& visitor) const;
};

class ReturnStatement : public AstNode {
    Token m_token;
    AstNodePtr m_returnValue;

  public:
    ReturnStatement(Token tok, AstNodePtr returnValue);

    AstNodePtr returnValue() const;

    Token token() const;
    AstKind type() const;
    std::string stringify() const;
    void accept(AstVisitor& visitor) const;
};

class FunctionCall : public AstNode {
    Token m_token;
    AstNodePtr m_name;
    std::vector<AstNodePtr> m_arguments;

  public:
    FunctionCall(Token tok, AstNodePtr name, std::vector<AstNodePtr> arguments);

    AstNodePtr name() const;
    std::vector<AstNodePtr> arguments() const;

    Token token() const;
    AstKind type() const;
    std::string stringify() const;
    void accept(AstVisitor& visitor) const;
};

// test.hello(), obj.prop, etc
class DotExpression : public AstNode {
    Token m_token;
    AstNodePtr m_owner;      // the node that comes before the .
    AstNodePtr m_referenced; // the node that comes after the .

  public:
    DotExpression(Token tok, AstNodePtr owner, AstNodePtr referenced);

    AstNodePtr owner() const;
    AstNodePtr referenced() const;

    Token token() const;
    AstKind type() const;
    std::string stringify() const;
    void accept(AstVisitor& visitor) const;
};

class IfStatement : public AstNode {
    Token m_token;
    AstNodePtr m_condition;
    AstNodePtr m_ifBody;

    // first item in the pair is the condition, and the second is the block to
    // be executed
    std::vector<std::pair<AstNodePtr, AstNodePtr>> m_elifs;

    AstNodePtr m_elseBody;

  public:
    IfStatement(Token tok, AstNodePtr condition, AstNodePtr ifBody,
                AstNodePtr elseBody,
                std::vector<std::pair<AstNodePtr, AstNodePtr>> elifs);

    AstNodePtr condition() const;
    AstNodePtr ifBody() const;
    std::vector<std::pair<AstNodePtr, AstNodePtr>> elifs() const;
    AstNodePtr elseBody() const;

    Token token() const;
    AstKind type() const;
    std::string stringify() const;
    void accept(AstVisitor& visitor) const;
};

class WhileStatement : public AstNode {
    Token m_token;
    AstNodePtr m_condition;
    AstNodePtr m_body;

  public:
    WhileStatement(Token tok, AstNodePtr condition, AstNodePtr body);

    AstNodePtr condition() const;
    AstNodePtr body() const;

    Token token() const;
    AstKind type() const;
    std::string stringify() const;
    void accept(AstVisitor& visitor) const;
};

class ForStatement : public AstNode {
    Token m_token;
    AstNodePtr m_variable;

    // the object that we will iterate on the loop, like a list
    AstNodePtr m_sequence;

    AstNodePtr m_body;

  public:
    ForStatement(Token tok, AstNodePtr variable, AstNodePtr sequence,
                 AstNodePtr body);

    AstNodePtr variable() const;
    AstNodePtr sequence() const;
    AstNodePtr body() const;

    Token token() const;
    AstKind type() const;
    std::string stringify() const;
    void accept(AstVisitor& visitor) const;
};

class BreakStatement : public AstNode {
    Token m_token;

  public:
    BreakStatement(Token tok);

    Token token() const;
    AstKind type() const;
    std::string stringify() const;
    void accept(AstVisitor& visitor) const;
};

class PassStatement : public AstNode {
    Token m_token;

  public:
    PassStatement(Token tok);

    Token token() const;
    AstKind type() const;
    std::string stringify() const;
    void accept(AstVisitor& visitor) const;
};

class ContinueStatement : public AstNode {
    Token m_token;

  public:
    ContinueStatement(Token tok);

    Token token() const;
    AstKind type() const;
    std::string stringify() const;
    void accept(AstVisitor& visitor) const;
};

class CppStatement : public AstNode {
    Token m_token;
    std::string m_cppCode;

  public:
    CppStatement(Token tok, std::string cpp);

    std::string value() const;

    Token token() const;
    AstKind type() const;
    std::string stringify() const;
    void accept(AstVisitor& visitor) const;
};

class ScopeStatement : public AstNode {
    Token m_token;
    AstNodePtr m_scopeBody;

  public:
    ScopeStatement(Token tok, AstNodePtr body);

    AstNodePtr body() const;

    Token token() const;
    AstKind type() const;
    std::string stringify() const;
    void accept(AstVisitor& visitor) const;
};

class TypeDefinition : public AstNode {
    Token m_token;
    AstNodePtr m_name;
    AstNodePtr m_type;

  public:
    TypeDefinition(Token tok, AstNodePtr name, AstNodePtr type);

    AstNodePtr name() const;
    AstNodePtr baseType() const;

    Token token() const;
    AstKind type() const;
    std::string stringify() const;
    void accept(AstVisitor& visitor) const;
};

class MatchStatement : public AstNode {
    Token m_token;
    std::vector<AstNodePtr> m_toMatch;
    std::vector<std::pair<std::vector<AstNodePtr>, AstNodePtr>> m_cases;
    AstNodePtr m_default;

  public:
    MatchStatement(
        Token tok, std::vector<AstNodePtr> toMatch,
        std::vector<std::pair<std::vector<AstNodePtr>, AstNodePtr>> cases,
        AstNodePtr defaultbody);

    std::vector<AstNodePtr> matchItem() const;
    std::vector<std::pair<std::vector<AstNodePtr>, AstNodePtr>>
    caseBody() const;
    AstNodePtr defaultBody() const;

    Token token() const;
    AstKind type() const;
    std::string stringify() const;
    void accept(AstVisitor& visitor) const;
};
<<<<<<< HEAD

} // namespace ast
=======
class DecoratorStatement : public AstNode {
  Token m_token;
  std::vector<AstNodePtr> m_decorators;
  AstNodePtr m_body;
  public:
    DecoratorStatement(Token tok, std::vector<AstNodePtr> decorators,
                AstNodePtr body);
    std::vector<AstNodePtr> decoratorItem();
    AstNodePtr Body();
    Token token();
    AstKind type();
    std::string stringify();
};
}
>>>>>>> 58b7981b

#endif<|MERGE_RESOLUTION|>--- conflicted
+++ resolved
@@ -44,11 +44,8 @@
     KAstBreakStatement,
     KAstContinueStatement,
     KAstTypeDefinition,
-<<<<<<< HEAD
-=======
-    KAstLamda,
+    // KAstLamda,
     KAstDecorator,
->>>>>>> 58b7981b
     KAstPassStatement
 };
 
@@ -664,10 +661,7 @@
     std::string stringify() const;
     void accept(AstVisitor& visitor) const;
 };
-<<<<<<< HEAD
-
-} // namespace ast
-=======
+
 class DecoratorStatement : public AstNode {
   Token m_token;
   std::vector<AstNodePtr> m_decorators;
@@ -675,13 +669,16 @@
   public:
     DecoratorStatement(Token tok, std::vector<AstNodePtr> decorators,
                 AstNodePtr body);
-    std::vector<AstNodePtr> decoratorItem();
-    AstNodePtr Body();
-    Token token();
-    AstKind type();
-    std::string stringify();
-};
-}
->>>>>>> 58b7981b
+
+    std::vector<AstNodePtr> decoratorItem() const;
+    AstNodePtr body() const;
+
+    Token token() const;
+    AstKind type() const;
+    std::string stringify() const;
+    void accept(AstVisitor& visitor) const;
+};
+
+} // namespace ast
 
 #endif