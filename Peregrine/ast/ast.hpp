#ifndef PEREGRINE_AST_HPP
#define PEREGRINE_AST_HPP

#include "lexer/tokens.hpp"
#include <memory>
#include <string>
#include <string_view>
#include <vector>

enum AstKind {
    KAstNoLiteral,
    KAstProgram,
    KAstInteger,
    KAstDecimal,
    KAstString,
    KAstBool,
    KAstNone,
    KAstIdentifier,
    KAstTypeExpr,
    KAstList,
    KAstDict,
    KAstCpp,
    KAstBinaryOp,
    KAstPrefixExpr,
    KAstImportStmt,
    KAstVariableStmt,
    KAstConstDecl,
    KAstBlockStmt,
    KAstFunctionDef,
    KAstReturnStatement,
    KAstFunctionCall,
    KAstIfStmt,
    KAstMatchStmt,
    KAstScopeStmt,
    KAstWhileStmt,
    KAstForStatement,
    KAstBreakStatement,
<<<<<<< HEAD
    KAstContinueStatement,
    KAstTypeDefinition
=======
    KAstPassStatement,
    KAstContinueStatement
>>>>>>> 6219c80a
};

class AstNode {
  public:
    virtual AstKind type() { return KAstNone; };
    virtual std::string stringify() { return ""; };
};

typedef std::shared_ptr<AstNode> AstNodePtr;

class Program : public AstNode {
    std::vector<AstNodePtr> m_statements;

  public:
    Program(std::vector<AstNodePtr> statements);

    std::vector<AstNodePtr> statements();

    AstKind type();
    std::string stringify();
};

class IntegerLiteral : public AstNode {
    std::string m_value;

  public:
    IntegerLiteral(std::string_view value);

    std::string value();

    AstKind type();
    std::string stringify();
};

class DecimalLiteral : public AstNode {
    std::string m_value;

  public:
    DecimalLiteral(std::string_view value);

    std::string value();

    AstKind type();
    std::string stringify();
};

class StringLiteral : public AstNode {
    std::string m_value;
    bool m_formatted;
    bool m_raw;

  public:
    StringLiteral(std::string_view value, bool formatted, bool raw);

    std::string value();
    bool formatted();
    bool raw();

    AstKind type();
    std::string stringify();
};

class BoolLiteral : public AstNode {
    std::string m_value;

  public:
    BoolLiteral(std::string_view value);

    std::string value();

    AstKind type();
    std::string stringify();
};

class NoneLiteral : public AstNode {
  public:
    NoneLiteral();

    AstKind type();
    std::string stringify();
};

class NoLiteral : public AstNode {
  public:
    NoLiteral();

    AstKind type();
    std::string stringify();
};

class IdentifierExpression : public AstNode {
    std::string m_value;

  public:
    IdentifierExpression(std::string_view value);

    std::string value();

    AstKind type();
    std::string stringify();
};

class TypeExpression : public AstNode {
    std::string m_value;

  public:
    TypeExpression(std::string_view value);

    std::string value();

    AstKind type();
    std::string stringify();
};

class ListLiteral : public AstNode {
    AstNodePtr m_type;
    std::vector<AstNodePtr> m_elements;

  public:
    ListLiteral(AstNodePtr type, std::vector<AstNodePtr> elements);

    AstNodePtr listType();
    std::vector<AstNodePtr> elements();

    AstKind type();
    std::string stringify();
};

class DictLiteral : public AstNode {
    // first is the key, second is the value
    std::vector<std::pair<AstNodePtr, AstNodePtr>> m_elements;

  public:
    DictLiteral(std::vector<std::pair<AstNodePtr, AstNodePtr>> elements);

    std::vector<std::pair<AstNodePtr, AstNodePtr>> elements();

    AstKind type();
    std::string stringify();
};

class BinaryOperation : public AstNode {
    AstNodePtr m_left;
    Token m_operator;
    AstNodePtr m_right;

  public:
    BinaryOperation(AstNodePtr left, Token op, AstNodePtr right);

    AstNodePtr left();
    Token op();
    AstNodePtr right();

    AstKind type();
    std::string stringify();
};

class PrefixExpression : public AstNode {
    Token m_prefix;
    AstNodePtr m_right;

  public:
    PrefixExpression(Token prefix, AstNodePtr right);

    Token prefix();
    AstNodePtr right();

    AstKind type();
    std::string stringify();
};

class ImportStatement : public AstNode {
    // first is the module name and the second is the alias
    std::pair<AstNodePtr, AstNodePtr> m_moduleName;

    std::vector<std::pair<AstNodePtr, AstNodePtr>> m_importedSymbols;

  public:
    ImportStatement(
        std::pair<AstNodePtr, AstNodePtr> moduleName,
        std::vector<std::pair<AstNodePtr, AstNodePtr>> importedSymbols);

    std::pair<AstNodePtr, AstNodePtr> moduleName();
    std::vector<std::pair<AstNodePtr, AstNodePtr>> importedSymbols();

    AstKind type();
    std::string stringify();
};

// variable declaration, assignment and reassignment
class VariableStatement : public AstNode {
    AstNodePtr m_type;
    AstNodePtr m_name;
    AstNodePtr m_value;

  public:
    VariableStatement(AstNodePtr type, AstNodePtr name, AstNodePtr value);

    AstNodePtr varType();
    AstNodePtr name();
    AstNodePtr value();

    AstKind type();
    std::string stringify();
};

class ConstDeclaration : public AstNode {
    AstNodePtr m_type;
    AstNodePtr m_name;
    AstNodePtr m_value;

  public:
    ConstDeclaration(AstNodePtr type, AstNodePtr name, AstNodePtr value);

    AstNodePtr constType();
    AstNodePtr name();
    AstNodePtr value();

    AstKind type();
    std::string stringify();
};

class BlockStatement : public AstNode {
    std::vector<AstNodePtr> m_statements;

  public:
    BlockStatement(std::vector<AstNodePtr> statements);

    std::vector<AstNodePtr> statements();

    AstKind type();
    std::string stringify();
};

struct parameter {
    AstNodePtr p_type;
    AstNodePtr p_name;
};

class FunctionDefinition : public AstNode {
    AstNodePtr m_returnType;
    AstNodePtr m_name;

    std::vector<parameter> m_parameters;

    AstNodePtr m_body;

  public:
    FunctionDefinition(AstNodePtr returnType, AstNodePtr name,
                       std::vector<parameter> parameters, AstNodePtr body);

    AstNodePtr returnType();
    AstNodePtr name();
    std::vector<parameter> parameters();
    AstNodePtr body();

    AstKind type();
    std::string stringify();
};

class ReturnStatement : public AstNode {
    AstNodePtr m_returnValue;

  public:
    ReturnStatement(AstNodePtr returnValue);

    AstNodePtr returnValue();

    AstKind type();
    std::string stringify();
};

class FunctionCall : public AstNode {
    AstNodePtr m_name;
    std::vector<AstNodePtr> m_arguments;

  public:
    FunctionCall(AstNodePtr name, std::vector<AstNodePtr> arguments);

    AstNodePtr name();
    std::vector<AstNodePtr> arguments();

    AstKind type();
    std::string stringify();
};

class IfStatement : public AstNode {
    AstNodePtr m_condition;
    AstNodePtr m_ifBody;

    // first item in the pair is the condition, and the second is the block to
    // be executed
    std::vector<std::pair<AstNodePtr, AstNodePtr>> m_elifs;

    AstNodePtr m_elseBody;

  public:
    IfStatement(AstNodePtr condition, AstNodePtr ifBody, AstNodePtr elseBody,
                std::vector<std::pair<AstNodePtr, AstNodePtr>> elifs);

    AstNodePtr condition();
    AstNodePtr ifBody();
    std::vector<std::pair<AstNodePtr, AstNodePtr>> elifs();
    AstNodePtr elseBody();

    AstKind type();
    std::string stringify();
};

class WhileStatement : public AstNode {
    AstNodePtr m_condition;
    AstNodePtr m_body;

  public:
    WhileStatement(AstNodePtr condition, AstNodePtr body);

    AstNodePtr condition();
    AstNodePtr body();

    AstKind type();
    std::string stringify();
};

class ForStatement : public AstNode {
    AstNodePtr m_variable;
    AstNodePtr
        m_sequence; // the object that we will iterate on the loop, like a list
    AstNodePtr m_body;

  public:
    ForStatement(AstNodePtr variable, AstNodePtr sequence, AstNodePtr body);

    AstNodePtr variable();
    AstNodePtr sequence();
    AstNodePtr body();

    AstKind type();
    std::string stringify();
};

class BreakStatement : public AstNode {
  public:
    AstKind type();
    std::string stringify();
};

class PassStatement : public AstNode {
  public:
    AstKind type();
    std::string stringify();
};

class ContinueStatement : public AstNode {
  public:
    AstKind type();
    std::string stringify();
};

class CppStatement : public AstNode {
    std::string m_cppCode;

  public:
    CppStatement(std::string cpp);
    std::string value();
    AstKind type();
    std::string stringify();
};

class ScopeStatement : public AstNode {
    AstNodePtr m_scopeBody;

  public:
    ScopeStatement(AstNodePtr body);
    AstNodePtr body();
    AstKind type();
    std::string stringify();
};

<<<<<<< HEAD
class TypeDefinition : public AstNode {
    AstNodePtr m_name;
    AstNodePtr m_type;

  public:
    TypeDefinition(AstNodePtr name, AstNodePtr type);

    AstNodePtr name();
    AstNodePtr baseType();
=======
class MatchStatement : public AstNode {
    std::vector<AstNodePtr> m_to_match;
    std::vector<std::pair<std::vector<AstNodePtr>, AstNodePtr>> m_cases;
    AstNodePtr m_default;

  public:
    MatchStatement(std::vector<AstNodePtr> to_match,
                std::vector<std::pair<std::vector<AstNodePtr>, AstNodePtr>> cases,
                AstNodePtr defaultbody);

    std::vector<AstNodePtr> matchItem();
    std::vector<std::pair<std::vector<AstNodePtr>, AstNodePtr>> caseBody();
    AstNodePtr defaultBody();
>>>>>>> 6219c80a

    AstKind type();
    std::string stringify();
};

#endif<|MERGE_RESOLUTION|>--- conflicted
+++ resolved
@@ -35,13 +35,9 @@
     KAstWhileStmt,
     KAstForStatement,
     KAstBreakStatement,
-<<<<<<< HEAD
     KAstContinueStatement,
-    KAstTypeDefinition
-=======
-    KAstPassStatement,
-    KAstContinueStatement
->>>>>>> 6219c80a
+    KAstTypeDefinition,
+    KAstPassStatement
 };
 
 class AstNode {
@@ -420,7 +416,6 @@
     std::string stringify();
 };
 
-<<<<<<< HEAD
 class TypeDefinition : public AstNode {
     AstNodePtr m_name;
     AstNodePtr m_type;
@@ -430,7 +425,11 @@
 
     AstNodePtr name();
     AstNodePtr baseType();
-=======
+  
+    AstKind type();
+    std::string stringify();
+};
+
 class MatchStatement : public AstNode {
     std::vector<AstNodePtr> m_to_match;
     std::vector<std::pair<std::vector<AstNodePtr>, AstNodePtr>> m_cases;
@@ -444,7 +443,6 @@
     std::vector<AstNodePtr> matchItem();
     std::vector<std::pair<std::vector<AstNodePtr>, AstNodePtr>> caseBody();
     AstNodePtr defaultBody();
->>>>>>> 6219c80a
 
     AstKind type();
     std::string stringify();
