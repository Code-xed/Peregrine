def test(int a) -> str:
    return "hey"

test(45)

<<<<<<< HEAD
type potato = float
potato t = 2.0
potato b = "hey"
=======
int a
b + 34

const test = "hello"

def test() -> int:
    msg + "hey"
    return

test(12, 56, 34)

while True:
    continue

5 + 3**7 - 8 ** -9/7 or 4+4 /9

7&7|7


test(34, "hey")

type a = int
from os import getuid

for i in [4, 2, 65]:
    print(i)
    
if True:
    pass

match x,y,z:
    case y,c,_:#z can be anything
        printf(C)
    case y,_:#z and x can be anything
        printf(C)
    case _:
        printf(C)
    default:#will be executed at the end if no break
        pass
type x = def(int , char)->char
type x = def()->char
type x = def()
@x
@x
def test(int a, str b) -> int:
    return b
>>>>>>> 58b7981b
<|MERGE_RESOLUTION|>--- conflicted
+++ resolved
@@ -1,57 +1,54 @@
-def test(int a) -> str:
-    return "hey"
-
-test(45)
-
-<<<<<<< HEAD
-type potato = float
-potato t = 2.0
-potato b = "hey"
-=======
-int a
-b + 34
-
-const test = "hello"
-
-def test() -> int:
-    msg + "hey"
-    return
-
-test(12, 56, 34)
-
-while True:
-    continue
-
-5 + 3**7 - 8 ** -9/7 or 4+4 /9
-
-7&7|7
-
-
-test(34, "hey")
-
-type a = int
-from os import getuid
-
-for i in [4, 2, 65]:
-    print(i)
-    
-if True:
-    pass
-
-match x,y,z:
-    case y,c,_:#z can be anything
-        printf(C)
-    case y,_:#z and x can be anything
-        printf(C)
-    case _:
-        printf(C)
-    default:#will be executed at the end if no break
-        pass
-type x = def(int , char)->char
-type x = def()->char
-type x = def()
-@x
-@x
-def test(int a, str b) -> int:
-    return b
->>>>>>> 58b7981b
+def test(int a) -> str:
+    return "hey"
+
+test(45)
+
+type potato = float
+potato t = 2.0
+potato b = "hey"
+int a
+b + 34
+
+const test = "hello"
+
+def test() -> int:
+    msg + "hey"
+    return
+
+test(12, 56, 34)
+
+while True:
+    continue
+
+5 + 3**7 - 8 ** -9/7 or 4+4 /9
+
+7&7|7
+
+
+test(34, "hey")
+
+type a = int
+from os import getuid
+
+for i in [4, 2, 65]:
+    print(i)
+    
+if True:
+    pass
+
+match x,y,z:
+    case y,c,_:#z can be anything
+        printf(C)
+    case y,_:#z and x can be anything
+        printf(C)
+    case _:
+        printf(C)
+    default:#will be executed at the end if no break
+        pass
+type x = def(int , char)->char
+type x = def()->char
+type x = def()
+@x
+@x
+def test(int a, str b) -> int:
+    return b