<<<<<<< HEAD
def hello(def(int, str)->str hi) -> str:
    return hi(12, "beep")
=======
"Multiline comment
Hello"
static inline def static_inline_func():
    printf("Hello from static inline function\n")
inline def inline_func():
    printf("Hello from inline function\n")
@x
def static_test(int a, str b) -> int:
    return b
static def staticfunc():
    printf("Hello from static function")
static v.b x=0
static v.b y
static int r
static int b=9
static m =9
union gg:
    int hi
    bool y
b.n=8
c.g().n  = 8
c.g().n[9]  = 8
c.g i =8
enum colours:
    RED = 144,
    GREEN,
    BLUE = 59

def test(int a) -> str:
    return "hey"
>>>>>>> c1f22f1d

def potato(int num)->int:
    return num

<<<<<<< HEAD
hello(potato)
=======
type potato = float
potato t = 2.0
potato b = "hey"
int a
b + 34
const test = "hello"

def test() -> int:
    msg + "hey"
    return

test(12, 56, 34)

while True:
    continue

5 + 3**7 - 8 ** -9/7 or 4+4 /9

7&7|7


test(34, "hey")

type a = int
from os import getuid

for i in [4, 2, 65]:
    print(i)
    
if True:
    pass

match x,y,z:
    case y,c,_:#z can be anything
        printf(C)
    case y,_:#z and x can be anything
        printf(C)
    case _:
        printf(C)
    default:#will be executed at the end if no break
        pass
"
class test:
    int a = 5
    int b = 2

    def addition(int a,int b) -> int:
        return a+b
"
type x = def(int , char)->char
type x = def()->char
type x = def()
@x
@x
def test(int a, str b) -> int:
    return b
assert 5==8
assert 5==5
raise ZeroDivisionError

with x as m:
    printf("Hello")
with x as m,k as d:
    printf("Hello")

>>>>>>> c1f22f1d
<|MERGE_RESOLUTION|>--- conflicted
+++ resolved
@@ -1,108 +1,101 @@
-<<<<<<< HEAD
-def hello(def(int, str)->str hi) -> str:
-    return hi(12, "beep")
-=======
-"Multiline comment
-Hello"
-static inline def static_inline_func():
-    printf("Hello from static inline function\n")
-inline def inline_func():
-    printf("Hello from inline function\n")
-@x
-def static_test(int a, str b) -> int:
-    return b
-static def staticfunc():
-    printf("Hello from static function")
-static v.b x=0
-static v.b y
-static int r
-static int b=9
-static m =9
-union gg:
-    int hi
-    bool y
-b.n=8
-c.g().n  = 8
-c.g().n[9]  = 8
-c.g i =8
-enum colours:
-    RED = 144,
-    GREEN,
-    BLUE = 59
-
-def test(int a) -> str:
-    return "hey"
->>>>>>> c1f22f1d
-
-def potato(int num)->int:
-    return num
-
-<<<<<<< HEAD
-hello(potato)
-=======
-type potato = float
-potato t = 2.0
-potato b = "hey"
-int a
-b + 34
-const test = "hello"
-
-def test() -> int:
-    msg + "hey"
-    return
-
-test(12, 56, 34)
-
-while True:
-    continue
-
-5 + 3**7 - 8 ** -9/7 or 4+4 /9
-
-7&7|7
-
-
-test(34, "hey")
-
-type a = int
-from os import getuid
-
-for i in [4, 2, 65]:
-    print(i)
-    
-if True:
-    pass
-
-match x,y,z:
-    case y,c,_:#z can be anything
-        printf(C)
-    case y,_:#z and x can be anything
-        printf(C)
-    case _:
-        printf(C)
-    default:#will be executed at the end if no break
-        pass
-"
-class test:
-    int a = 5
-    int b = 2
-
-    def addition(int a,int b) -> int:
-        return a+b
-"
-type x = def(int , char)->char
-type x = def()->char
-type x = def()
-@x
-@x
-def test(int a, str b) -> int:
-    return b
-assert 5==8
-assert 5==5
-raise ZeroDivisionError
-
-with x as m:
-    printf("Hello")
-with x as m,k as d:
-    printf("Hello")
-
->>>>>>> c1f22f1d
+def hello(def(int, str)->str hi) -> str:
+    return hi(12, "beep")
+"Multiline comment
+Hello"
+static inline def static_inline_func():
+    printf("Hello from static inline function\n")
+inline def inline_func():
+    printf("Hello from inline function\n")
+@x
+def static_test(int a, str b) -> int:
+    return b
+static def staticfunc():
+    printf("Hello from static function")
+static v.b x=0
+static v.b y
+static int r
+static int b=9
+static m =9
+union gg:
+    int hi
+    bool y
+b.n=8
+c.g().n  = 8
+c.g().n[9]  = 8
+c.g i =8
+enum colours:
+    RED = 144,
+    GREEN,
+    BLUE = 59
+
+def test(int a) -> str:
+    return "hey"
+
+def potato(int num)->int:
+    return num
+
+hello(potato)
+type potato = float
+potato t = 2.0
+potato b = "hey"
+int a
+b + 34
+const test = "hello"
+
+def test() -> int:
+    msg + "hey"
+    return
+
+test(12, 56, 34)
+
+while True:
+    continue
+
+5 + 3**7 - 8 ** -9/7 or 4+4 /9
+
+7&7|7
+
+
+test(34, "hey")
+
+type a = int
+from os import getuid
+
+for i in [4, 2, 65]:
+    print(i)
+    
+if True:
+    pass
+
+match x,y,z:
+    case y,c,_:#z can be anything
+        printf(C)
+    case y,_:#z and x can be anything
+        printf(C)
+    case _:
+        printf(C)
+    default:#will be executed at the end if no break
+        pass
+"
+class test:
+    int a = 5
+    int b = 2
+
+    def addition(int a,int b) -> int:
+        return a+b
+"
+type x = def(int , char)->char
+type x = def()->char
+type x = def()
+@x
+@x
+def test(int a, str b) -> int:
+    return b
+assert 5==8
+assert 5==5
+raise ZeroDivisionError
+
+with x as m:
+    printf("Hello")
+with x as m,k as d:
+    printf("Hello")