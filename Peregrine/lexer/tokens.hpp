--- conflicted
+++ resolved
@@ -1,5 +1,6 @@
 #ifndef PEREGRINE_TOKENS_HPP
 #define PEREGRINE_TOKENS_HPP
+
 #include <string>
 
 // Create a string variable
@@ -53,21 +54,20 @@
 
     tk_identifier, // foo, bar
 
-<<<<<<< HEAD
     // keywords tokens
-    tk_static, // static
-    tk_scope,  // scope
-    tk_union,  // union
-    tk_enum,   // enum
-    tk_any,    // any
-    tk_assert, // assert
-    tk_try,    // try
-    tk_except, // except
-    tk_raise,  // raise
-    tk_true,   // True
-    tk_false,  // False
-    tk_with,   // with
-    tk_as,     // as
+    tk_static,  // static
+    tk_scope,   // scope
+    tk_union,   // union
+    tk_enum,    // enum
+    tk_unknown, // unknown type
+    tk_assert,  // assert
+    tk_try,     // try
+    tk_except,  // except
+    tk_raise,   // raise
+    tk_true,    // True
+    tk_false,   // False
+    tk_with,    // with
+    tk_as,      // as
     // This is not necessary because peregrine has special library for
     // multithreading
     // tk_async,     // async
@@ -102,56 +102,6 @@
     tk_struct,    // struct
     tk_dict,      // dict
     tk_type,      // type defination
-=======
-  // keywords tokens
-  tk_static, // static
-  tk_scope,  // scope
-  tk_union,  // union
-  tk_enum,   // enum
-  tk_unknown,    // unknown type
-  tk_assert, // assert
-  tk_try,    // try
-  tk_except, // except
-  tk_raise,  // raise
-  tk_true,   // True
-  tk_false,  // False
-  tk_with,   // with
-  tk_as,     // as
-  // This is not necessary because peregrine has special library for
-  // multithreading
-  // tk_async,     // async
-  // tk_await,     // await
-  tk_flags,     // flags
-  tk_none,      // None
-  tk_const,     // const
-  tk_import,    // import
-  tk_cppimport, // cppimport
-  tk_himport,   // himport
-  tk_if,        // if
-  tk_else,      // else
-  tk_elif,      // elif
-  tk_while,     // while
-  tk_for,       // for
-  tk_break,     // break
-  tk_continue,  // continue
-  tk_match,     // match
-  tk_extern,    // extern
-  tk_case,      // case
-  tk_default,   // default
-  tk_def,       // def
-  tk_pass,      // pass
-  tk_return,    // return
-  tk_and,       // and
-  tk_or,        // or
-  tk_not,       // not
-  tk_is,        // is
-  tk_in,        // in
-  tk_cppcode,   // Cppcode
-  tk_class,     // class
-  tk_struct,    // struct
-  tk_dict,      // dict
-  tk_type,      // type defination
->>>>>>> e5175a7f
 
     // value type
     tk_decimal, // done
@@ -177,4 +127,5 @@
     size_t line;
     TokenType tk_type;
 };
+
 #endif