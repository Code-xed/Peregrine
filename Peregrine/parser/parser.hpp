--- conflicted
+++ resolved
@@ -33,6 +33,7 @@
     std::map<TokenType, Precedence_type> precedence_map = create_map();
 
     void advance();
+    void advanceOnNewLine();
     bool expect(TokenType expected_type);
     Token next();
     Precedence_type next_precedence();
@@ -54,12 +55,8 @@
     AstNodePtr ParseGroupedExpr();
     AstNodePtr ParseBinaryOperation(AstNodePtr left);
 
-<<<<<<< HEAD
     AstNodePtr ParseStatement();
     AstNodePtr ParseBlockStatement();
-=======
-    AstNodePtr ParseStatement(std::vector<TokenType> stop_at={});
->>>>>>> fa6a053c
     AstNodePtr ParseIf();
     AstNodePtr ParseWhile();
     AstNodePtr ParseFunctionDef();
