#include "parser.hpp"
#include "lexer/lexer.hpp"
#include "lexer/tokens.hpp"

#include <algorithm>
#include <iostream>
#include <map>
#include <memory>
#include <vector>

std::map<TokenType, PrecedenceType> createMap() {
    std::map<TokenType, PrecedenceType> precedenceMap;

    precedenceMap[tk_negative] = pr_prefix;
    precedenceMap[tk_bit_not] = pr_prefix;
    precedenceMap[tk_and] = pr_and_or;
    precedenceMap[tk_or] = pr_and_or;
    precedenceMap[tk_not] = pr_not;
    precedenceMap[tk_not_equal] = pr_compare;
    precedenceMap[tk_is_not] = pr_compare;
    precedenceMap[tk_is] = pr_compare;
    precedenceMap[tk_not_in] = pr_compare;
    precedenceMap[tk_in] = pr_compare;
    precedenceMap[tk_greater] = pr_compare;
    precedenceMap[tk_less] = pr_compare;
    precedenceMap[tk_gr_or_equ] = pr_compare;
    precedenceMap[tk_less_or_equ] = pr_compare;
    precedenceMap[tk_equal] = pr_compare;
    precedenceMap[tk_bit_or] = pr_bit_or;
    precedenceMap[tk_xor] = pr_bit_xor;
    precedenceMap[tk_bit_and] = pr_bit_and;
    precedenceMap[tk_shift_left] = pr_bit_shift;
    precedenceMap[tk_shift_right] = pr_bit_shift;
    precedenceMap[tk_plus] = pr_sum_minus;
    precedenceMap[tk_minus] = pr_sum_minus;
    precedenceMap[tk_multiply] = pr_mul_div;
    precedenceMap[tk_divide] = pr_mul_div;
    precedenceMap[tk_modulo] = pr_mul_div;
    precedenceMap[tk_floor] = pr_mul_div;
    precedenceMap[tk_exponent] = pr_expo;
    precedenceMap[tk_l_paren] = pr_call;

    return precedenceMap;
}

Parser::Parser(const std::vector<Token>& tokens) : m_tokens(tokens) {
    m_currentToken = tokens[0];
}

Parser::~Parser() {}

void Parser::advance() {
    m_tokIndex++;

    if (m_tokIndex < m_tokens.size()) {
        m_currentToken = m_tokens[m_tokIndex];
    }
}

void Parser::advanceOnNewLine() {
    if (next().tkType == tk_new_line) {
        advance();
    }
}

Token Parser::next() {
    Token token;

    if (m_tokIndex + 1 < m_tokens.size()) {
        token = m_tokens[m_tokIndex + 1];
    }

    return token;
}

PrecedenceType Parser::nextPrecedence() {
    if (precedenceMap.count(next().tkType) > 0) {
        return precedenceMap[next().tkType];
    }

    return pr_lowest;
}

void Parser::error(Token tok, std::string_view msg) {
    PEError err = {{tok.line, tok.start, m_filename, tok.statement},
                   std::string(msg),
                   "",
                   "",
                   ""};

    m_errors.push_back(err);
}

void Parser::expect(TokenType expectedType) {
    if (next().tkType != expectedType) {
        error(next(), "expected token of type " + std::to_string(expectedType) +
                          ", got " + std::to_string(next().tkType) +
                          " instead");
    }

    advance();
}

AstNodePtr Parser::parse() {
    std::vector<AstNodePtr> statements;

    while (m_currentToken.tkType != tk_eof) {
        statements.push_back(parseStatement());
        advance();
    }
    if (!m_errors.empty()) {
        for (auto& err : m_errors) {
            display(err);
        }

        exit(1);
    }

    return std::make_shared<Program>(statements);
}

AstNodePtr Parser::parseStatement() {
    AstNodePtr stmt;

    switch (m_currentToken.tkType) {
        case tk_const: {
            stmt = parseConstDeclaration();
            break;
        }

        case tk_if: {
            stmt = parseIf();
            break;
        }

        case tk_while: {
            stmt = parseWhile();
            break;
        }

        case tk_for: {
            stmt = parseFor();
            break;
        }

        case tk_from:
        case tk_import: {
            stmt = parseImport();
            break;
        }

        case tk_def: {
            stmt = parseFunctionDef();
            break;
        }

        case tk_break: {
            stmt = std::make_shared<BreakStatement>();
            advanceOnNewLine();
            break;
        }

        case tk_pass: {
            stmt = std::make_shared<PassStatement>();
            advanceOnNewLine();
            break;
        }
        case tk_match:{
            stmt = parseMatch();
            break;
        }
        case tk_continue: {
            stmt = std::make_shared<ContinueStatement>();
            advanceOnNewLine();
            break;
        }

        case tk_return: {
            stmt = parseReturn();
            break;
        }
        case tk_scope: {
            stmt = parseScope();
            break;
        }
        case tk_cppcode: {
            advance();
            stmt = parseCpp();
            advanceOnNewLine();
            break;
        }

        case tk_type: {
            stmt = parseTypeDef();
            break;
        }

        case tk_identifier: {
            if (next().tkType == tk_identifier || next().tkType == tk_assign) {
                // variable
                stmt = parseVariableStatement();
                break;
            }

            // if it got here, it will go down the cases and match the default
            // case DO NOT add another case below this one
        }

        default: {
            /*
                if it didn't match the statements above, then it must be
                either an expression or invalid
            */

            stmt = parseExpression(pr_lowest);
            break;
        }
    }

    return stmt;
}

AstNodePtr Parser::parseBlockStatement() {
    advance(); // when this is called, we are on the tk_ident token

    std::vector<AstNodePtr> statements;

    while (m_currentToken.tkType != tk_dedent) {
        if (m_currentToken.tkType == tk_eof) {
            error(m_currentToken,
                  "expected end of identation, got eof instead");
        }

        statements.push_back(parseStatement());
        advance();
    }

    return std::make_shared<BlockStatement>(statements);
}

AstNodePtr Parser::parseImport() {
    bool hasFrom = (m_currentToken.tkType == tk_from) ? true : false;

    advance(); // skip from or import token 

    std::pair<AstNodePtr, AstNodePtr> moduleName;
    std::vector<std::pair<AstNodePtr, AstNodePtr>> importedSymbols;

    moduleName.first = parseName();

    if (!hasFrom) {
        if (next().tkType == tk_as) {
            advance();
            advance();

            moduleName.second = parseName();
        }
        //advance on new line?
        return std::make_shared<ImportStatement>(moduleName, importedSymbols);
    }

    expect(tk_import);

    do {
        advance();

        std::pair<AstNodePtr, AstNodePtr> importedSymbol;

        importedSymbol.first = parseName();

        if (next().tkType == tk_as) {
            advance();
            advance();

            importedSymbol.second = parseName();
        }

        importedSymbols.push_back(importedSymbol);

        if (next().tkType == tk_comma)
            advance();

    } while (m_currentToken.tkType == tk_comma);

    advanceOnNewLine();
    return std::make_shared<ImportStatement>(moduleName, importedSymbols);
}

// TODO: make this invalid: int = 43
AstNodePtr Parser::parseVariableStatement() {
    AstNodePtr varType = std::make_shared<NoLiteral>();

    if (next().tkType == tk_identifier) {
        varType = parseType();
        advance();
    }

    AstNodePtr name = parseName();

    AstNodePtr value = std::make_shared<NoLiteral>();

    if (next().tkType == tk_assign) {
        advance();
        advance();

        value = parseExpression(pr_lowest);
    } else {
        advanceOnNewLine();
    }

    return std::make_shared<VariableStatement>(varType, name, value);
}

AstNodePtr Parser::parseConstDeclaration() {
    expect(tk_identifier);

    AstNodePtr constType = std::make_shared<NoLiteral>();

    if (next().tkType == tk_identifier) {
        constType = parseType();
        advance();
    }

    AstNodePtr name = parseName();

    expect(tk_assign);
    advance();

    AstNodePtr value = parseExpression(pr_lowest);

    return std::make_shared<ConstDeclaration>(constType, name, value);
}

AstNodePtr Parser::parseIf() {
    advance(); // skip the if token

    AstNodePtr condition = parseExpression(pr_lowest);

    expect(tk_colon);

    // TODO: maybe support single-line ifs
    expect(tk_ident);

    AstNodePtr ifBody = parseBlockStatement();

    std::vector<std::pair<AstNodePtr, AstNodePtr>> elifs;

    while (next().tkType == tk_elif) {
        advance();
        advance();

        AstNodePtr condition = parseExpression(pr_lowest);

        expect(tk_colon);
        expect(tk_ident);

        AstNodePtr body = parseBlockStatement();

        elifs.push_back(std::pair(condition, body));
    }

    AstNodePtr elseBody = std::make_shared<NoLiteral>();

    if (next().tkType == tk_else) {
        advance();

        expect(tk_colon);
        expect(tk_ident);

        elseBody = parseBlockStatement();
    }

    return std::make_shared<IfStatement>(condition, ifBody, elseBody, elifs);
}

AstNodePtr Parser::parseScope() {
    expect(tk_colon);
    // TODO:  support single-line scope
    expect(tk_ident);
    AstNodePtr scope_body = parseBlockStatement();
    return std::make_shared<ScopeStatement>(scope_body);
}

AstNodePtr Parser::parseWhile() {
    advance(); // skip the while token

    AstNodePtr condition = parseExpression(pr_lowest);

    expect(tk_colon);
    expect(tk_ident);

    AstNodePtr body = parseBlockStatement();

    return std::make_shared<WhileStatement>(condition, body);
}

AstNodePtr Parser::parseFor() {
    advance();

    AstNodePtr variable = parseName();

    expect(tk_in);
    advance();

    AstNodePtr sequence = parseExpression(pr_lowest);

    expect(tk_colon);
    expect(tk_ident);

    AstNodePtr body = parseBlockStatement();

    return std::make_shared<ForStatement>(variable, sequence, body);
}

AstNodePtr Parser::parseFunctionDef() {
    expect(tk_identifier);

    AstNodePtr name = parseName();

    expect(tk_l_paren);

    std::vector<parameter> parameters;

    if (next().tkType != tk_r_paren) {
        do {
            advance();

            // TODO: make this a separate function
            if (m_currentToken.tkType != tk_identifier) {
                error(next(), "expected token of type " +
                                  std::to_string(tk_identifier) + ", got " +
                                  std::to_string(m_currentToken.tkType) +
                                  " instead");
            }

            AstNodePtr paramType = parseType();
            expect(tk_identifier);
            AstNodePtr paramName = parseName();

            parameters.push_back(parameter{paramType, paramName});
            advance();
        } while (m_currentToken.tkType == tk_comma);
    } else {
        advance();
    }

    if (m_currentToken.tkType != tk_r_paren) {
        error(m_currentToken,
              "expected ), got " + m_currentToken.keyword + " instead");
    }

    // returns void by default
    AstNodePtr returnType = std::make_shared<IdentifierExpression>("void");

    if (next().tkType == tk_arrow) {
        advance();
        expect(tk_identifier);

        returnType = parseType();
    }

    expect(tk_colon);
    expect(tk_ident);

    AstNodePtr body = parseBlockStatement();

    return std::make_shared<FunctionDefinition>(returnType, name, parameters,
                                                body);
}

AstNodePtr Parser::parseReturn() {
    AstNodePtr returnValue = std::make_shared<NoLiteral>();

    if (next().tkType != tk_new_line) {
        advance();
        returnValue = parseExpression(pr_lowest);
    } else {
        advance();
    }

    return std::make_shared<ReturnStatement>(returnValue);
}

AstNodePtr Parser::parseTypeDef() {
    advance();

    AstNodePtr name = parseName(); 

    expect(tk_assign);
    advance();

    AstNodePtr type = parseType();

    advanceOnNewLine();
    return std::make_shared<TypeDefinition>(name, type);
}

AstNodePtr Parser::parseExpression(PrecedenceType currPrecedence) {
    AstNodePtr left;

    switch (m_currentToken.tkType) {
        case tk_integer: {
            left = parseInteger();
            break;
        }

        case tk_decimal: {
            left = parseDecimal();
            break;
        }

        case tk_none: {
            left = parseNone();
            break;
        }
        case tk_format: {
            advance(); // making it a string
            left = parseString(true, false);
            break;
        }
        case tk_raw: {
            advance(); // making it a string
            left = parseString(false, true);
            break;
        }
        case tk_string: {
            left = parseString(false, false);
            break;
        }

        case tk_true:
        case tk_false: {
            left = parseBool();
            break;
        }

        case tk_identifier: {
            left = parseIdentifier();
            break;
        }

        case tk_l_paren: {
            left = parseGroupedExpr();
            break;
        }

        case tk_list_open: {
            left = parseList();
            break;
        }

        case tk_dict_open: {
            left = parseDict();
            break;
        }

        case tk_negative:
        case tk_not:
        case tk_bit_not: {
            left = parsePrefixExpression();
            break;
        }

        default: {
            error(m_currentToken,
                  m_currentToken.keyword + " is not an expression");
            break;
        }
    }

    while (nextPrecedence() > currPrecedence) {
        advance();

        switch (m_currentToken.tkType) {
            case tk_l_paren: {
                left = parseFunctionCall(left);
                break;
            }

            case tk_list_open: {
                left = parseArrayOrDictAccess(left);
                break;
            }

            default: {
                left = parseBinaryOperation(left);
                break;
            }
        }
    }

    advanceOnNewLine();

    return left;
}

AstNodePtr Parser::parseBinaryOperation(AstNodePtr left) {
    Token op = m_currentToken;
    PrecedenceType precedence = precedenceMap[m_currentToken.tkType];

    advance();
    AstNodePtr right = parseExpression(precedence);
    return std::make_shared<BinaryOperation>(left, op, right);
}

AstNodePtr Parser::parseFunctionCall(AstNodePtr left) {
    std::vector<AstNodePtr> arguments;

    if (next().tkType != tk_r_paren) {
        do {
            advance();

            arguments.push_back(parseExpression(pr_lowest));

            advance();
        } while (m_currentToken.tkType == tk_comma);
    } else {
        advance();
    }

    if (m_currentToken.tkType != tk_r_paren) {
        error(m_currentToken,
              "expected ), got " + m_currentToken.keyword + " instead");
    }

    advanceOnNewLine();

    return std::make_shared<FunctionCall>(left, arguments);
}

AstNodePtr Parser::parseArrayOrDictAccess(AstNodePtr left) {
    advance();

    AstNodePtr keyOrIndex = parseExpression(pr_lowest);

    expect(tk_list_close);
}

AstNodePtr Parser::parsePrefixExpression() {
    Token prefix = m_currentToken;
    PrecedenceType precedence = precedenceMap[m_currentToken.tkType];

    advance();

    AstNodePtr right = parseExpression(precedence);

    return std::make_shared<PrefixExpression>(prefix, right);
}

AstNodePtr Parser::parseGroupedExpr() {
    advance();

    AstNodePtr expr = parseExpression(pr_lowest);

    expect(tk_r_paren);

    return expr;
}

AstNodePtr Parser::parseIdentifier() {
    return std::make_shared<IdentifierExpression>(m_currentToken.keyword);
}

AstNodePtr Parser::parseType() {
    return std::make_shared<TypeExpression>(m_currentToken.keyword);
}

<<<<<<< HEAD
AstNodePtr Parser::parseName() {
    if (m_currentToken.tkType != tk_identifier) {
        error(m_currentToken, "expected an identifier, got " + std::to_string(m_currentToken.tkType) + " instead");
    }

    return parseIdentifier();
=======
AstNodePtr Parser::parseMatch(){
    //TODO: implement errors
    advance();
    std::vector<AstNodePtr> to_match;
    while (m_currentToken.tkType!=tk_colon){
        to_match.push_back(parseExpression(pr_lowest));
        advance();
        if (m_currentToken.tkType!=tk_colon){
            advance();
        }
    }
    expect(tk_ident);
    std::vector<std::pair<std::vector<AstNodePtr>, AstNodePtr>> cases;
    while (next().tkType == tk_case) {
        advance();
        advance();
        std::vector<AstNodePtr> cases_arg;
        while (m_currentToken.tkType!=tk_colon){
            if (m_currentToken.tkType==tk_underscore){
                cases_arg.push_back(std::make_shared<NoLiteral>());
            }
            else{
                cases_arg.push_back(parseExpression(pr_lowest));
            }
            advance();
            if (m_currentToken.tkType!=tk_colon){
                advance();
            }
        }
        expect(tk_ident);
        AstNodePtr body = parseBlockStatement();
        cases.push_back(std::pair<std::vector<AstNodePtr>, AstNodePtr>(cases_arg,body));
    }
    AstNodePtr default_body = std::make_shared<NoLiteral>();

    if (next().tkType == tk_default) {
        advance();
        expect(tk_colon);
        expect(tk_ident);

        default_body = parseBlockStatement();
    }
    expect(tk_dedent);
    return std::make_shared<MatchStatement>(to_match,cases,default_body);
>>>>>>> 6219c80a
}<|MERGE_RESOLUTION|>--- conflicted
+++ resolved
@@ -665,14 +665,14 @@
     return std::make_shared<TypeExpression>(m_currentToken.keyword);
 }
 
-<<<<<<< HEAD
 AstNodePtr Parser::parseName() {
     if (m_currentToken.tkType != tk_identifier) {
         error(m_currentToken, "expected an identifier, got " + std::to_string(m_currentToken.tkType) + " instead");
     }
 
     return parseIdentifier();
-=======
+}
+
 AstNodePtr Parser::parseMatch(){
     //TODO: implement errors
     advance();
@@ -717,5 +717,4 @@
     }
     expect(tk_dedent);
     return std::make_shared<MatchStatement>(to_match,cases,default_body);
->>>>>>> 6219c80a
 }